--- conflicted
+++ resolved
@@ -37,8 +37,8 @@
   | "element-erc721"
   | "element-erc1155"
   | "quixotic"
-<<<<<<< HEAD
-  | "nouns";
+  | "nouns"
+  | "cryptopunks";
 
 // In case we don't have the source of an order readily available, we use
 // a default value where possible (since very often the exchange protocol
@@ -246,8 +246,4 @@
       throw new Error("Unsupported order kind");
     }
   }
-};
-=======
-  | "nouns"
-  | "cryptopunks";
->>>>>>> 86fadb79
+};