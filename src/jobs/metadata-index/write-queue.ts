--- conflicted
+++ resolved
@@ -28,21 +28,8 @@
   const worker = new Worker(
     QUEUE_NAME,
     async (job: Job) => {
-<<<<<<< HEAD
-      const { collection, contract, tokenId, name, description, imageUrl, attributes } =
+      const { collection, contract, tokenId, name, description, imageUrl, mediaUrl, attributes } =
         job.data as TokenMetadataInfo;
-=======
-      const {
-        collection,
-        contract,
-        tokenId,
-        name,
-        description,
-        imageUrl,
-        mediaUrl,
-        attributes,
-      } = job.data as TokenMetadataInfo;
->>>>>>> 68427438
 
       try {
         // Prepare the attributes for caching in the `tokens` table.
@@ -60,14 +47,8 @@
               name = $/name/,
               description = $/description/,
               image = $/image/,
-<<<<<<< HEAD
+              media = $/media/,
               attributes = ${attrs.length ? `HSTORE(ARRAY[${attrs.join(", ")}])` : "NULL"},
-=======
-              media = $/media/,
-              attributes = ${
-                attrs.length ? `HSTORE(ARRAY[${attrs.join(", ")}])` : "NULL"
-              },
->>>>>>> 68427438
               updated_at = now()
             WHERE tokens.contract = $/contract/
               AND tokens.token_id = $/tokenId/
