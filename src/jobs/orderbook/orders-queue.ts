import { Job, Queue, QueueScheduler, Worker } from "bullmq";
import { randomUUID } from "crypto";
import cron from "node-cron";

import { logger } from "@/common/logger";
import { redis, redlock } from "@/common/redis";
import { config } from "@/config/index";
import * as orders from "@/orderbook/orders";

const QUEUE_NAME = "orderbook-orders-queue";

export const queue = new Queue(QUEUE_NAME, {
  connection: redis.duplicate(),
  defaultJobOptions: {
    attempts: 5,
    backoff: {
      type: "exponential",
      delay: 10000,
    },
    removeOnComplete: 1000,
    removeOnFail: 10000,
    timeout: 30000,
  },
});
new QueueScheduler(QUEUE_NAME, { connection: redis.duplicate() });

// BACKGROUND WORKER ONLY
if (config.doBackgroundWork) {
  const worker = new Worker(
    QUEUE_NAME,
    async (job: Job) => {
      const { kind, info, relayToArweave, validateBidValue } = job.data as GenericOrderInfo;

      let result: { status: string }[] = [];
      try {
        switch (kind) {
          case "x2y2": {
            result = await orders.x2y2.save([info]);
            break;
          }

          case "element": {
            result = await orders.element.save([info]);
            break;
          }

          case "foundation": {
            result = await orders.foundation.save([info]);
            break;
          }

          case "forward": {
            result = await orders.forward.save([info]);
            break;
          }

          case "cryptopunks": {
            result = await orders.cryptopunks.save([info]);
            break;
          }

          case "zora-v3": {
            result = await orders.zora.save([info]);
            break;
          }

          case "looks-rare": {
            result = await orders.looksRare.save([info], relayToArweave);
            break;
          }

          case "seaport": {
            result = await orders.seaport.save([info], relayToArweave, validateBidValue);
            break;
          }

          case "sudoswap": {
            result = await orders.sudoswap.save([info]);
            break;
          }

          case "zeroex-v4": {
            result = await orders.zeroExV4.save([info], relayToArweave);
            break;
          }

          case "universe": {
            result = await orders.universe.save([info]);
            break;
          }

          case "rarible": {
            result = await orders.rarible.save([info], relayToArweave);
            break;
          }

          case "infinity": {
            result = await orders.infinity.save([info], relayToArweave);
            break;
          }

          case "blur": {
            result = await orders.blur.save([info], relayToArweave);
            break;
          }

          case "manifold": {
            result = await orders.manifold.save([info]);
            break;
          }

          case "nftx": {
            result = await orders.nftx.save([info as orders.nftx.OrderInfo]);
            break;
          }
        }
      } catch (error) {
        logger.error(QUEUE_NAME, `Failed to process order ${JSON.stringify(job.data)}: ${error}`);
        throw error;
      }

      // Don't log already-exists
      if (!["already-exists", "success"].includes(result[0]?.status)) {
        logger.info(QUEUE_NAME, `[${kind}] Order save result: ${JSON.stringify(result)}`);
      }
    },
    { connection: redis.duplicate(), concurrency: 50 }
  );
  worker.on("error", (error) => {
    logger.error(QUEUE_NAME, `Worker errored: ${error}`);
  });

  // Every minute we check the size of the orders queue. This will
  // ensure we get notified when it's buffering up and potentially
  // blocking the real-time flow of orders.
  cron.schedule(
    "*/1 * * * *",
    async () =>
      await redlock
        .acquire(["orders-queue-size-check-lock"], (60 - 5) * 1000)
        .then(async () => {
          const size = await queue.count();
          if (size >= 20000) {
            logger.error("orders-queue-size-check", `Orders queue buffering up: size=${size}`);
          }
        })
        .catch(() => {
          // Skip on any errors
        })
  );
}

export type GenericOrderInfo =
  | {
      kind: "looks-rare";
      info: orders.looksRare.OrderInfo;
      relayToArweave?: boolean;
      validateBidValue?: boolean;
    }
  | {
      kind: "zeroex-v4";
      info: orders.zeroExV4.OrderInfo;
      relayToArweave?: boolean;
      validateBidValue?: boolean;
    }
  | {
      kind: "foundation";
      info: orders.foundation.OrderInfo;
      relayToArweave?: boolean;
      validateBidValue?: boolean;
    }
  | {
      kind: "x2y2";
      info: orders.x2y2.OrderInfo;
      relayToArweave?: boolean;
      validateBidValue?: boolean;
    }
  | {
      kind: "seaport";
      info: orders.seaport.OrderInfo;
      relayToArweave?: boolean;
      validateBidValue?: boolean;
    }
  | {
      kind: "cryptopunks";
      info: orders.cryptopunks.OrderInfo;
      relayToArweave?: boolean;
      validateBidValue?: boolean;
    }
  | {
      kind: "zora-v3";
      info: orders.zora.OrderInfo;
      relayToArweave?: boolean;
      validateBidValue?: boolean;
    }
  | {
      kind: "sudoswap";
      info: orders.sudoswap.OrderInfo;
      relayToArweave?: boolean;
      validateBidValue?: boolean;
    }
  | {
      kind: "universe";
      info: orders.universe.OrderInfo;
      relayToArweave?: boolean;
      validateBidValue?: boolean;
    }
  | {
      kind: "rarible";
      info: orders.rarible.OrderInfo;
      relayToArweave?: boolean;
      validateBidValue?: boolean;
    }
  | {
      kind: "forward";
      info: orders.forward.OrderInfo;
      relayToArweave?: boolean;
      validateBidValue?: boolean;
    }
  | {
      kind: "infinity";
      info: orders.infinity.OrderInfo;
      relayToArweave?: boolean;
      validateBidValue?: boolean;
    }
  | {
      kind: "blur";
      info: orders.blur.OrderInfo;
      relayToArweave?: boolean;
      validateBidValue?: boolean;
    }
  | {
      kind: "manifold";
      info: orders.manifold.OrderInfo;
      relayToArweave?: boolean;
      validateBidValue?: boolean;
    }
  | {
<<<<<<< HEAD
      kind: "nftx";
      info: orders.nftx.OrderInfo;
=======
      kind: "element";
      info: orders.element.OrderInfo;
>>>>>>> 4ab698ce
      relayToArweave?: boolean;
      validateBidValue?: boolean;
    };

export const addToQueue = async (orderInfos: GenericOrderInfo[], prioritized = false) => {
  await queue.addBulk(
    orderInfos.map((orderInfo) => ({
      name: randomUUID(),
      data: orderInfo,
      opts: {
        priority: prioritized ? 1 : undefined,
      },
    }))
  );
};<|MERGE_RESOLUTION|>--- conflicted
+++ resolved
@@ -236,13 +236,14 @@
       validateBidValue?: boolean;
     }
   | {
-<<<<<<< HEAD
+      kind: "element";
+      info: orders.element.OrderInfo;
+      relayToArweave?: boolean;
+      validateBidValue?: boolean;
+    }
+  | {
       kind: "nftx";
       info: orders.nftx.OrderInfo;
-=======
-      kind: "element";
-      info: orders.element.OrderInfo;
->>>>>>> 4ab698ce
       relayToArweave?: boolean;
       validateBidValue?: boolean;
     };
