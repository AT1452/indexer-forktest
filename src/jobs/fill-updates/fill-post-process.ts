import { Job, Queue, QueueScheduler, Worker } from "bullmq";
import { randomUUID } from "crypto";

import { idb, PgPromiseQuery, pgp } from "@/common/db";
import { logger } from "@/common/logger";
import { redis } from "@/common/redis";
import { toBuffer } from "@/common/utils";
import { config } from "@/config/index";
import * as es from "@/events-sync/storage";

import { assignRoyaltiesToFillEvents } from "@/events-sync/handlers/royalties";
import { assignWashTradingScoreToFillEvents } from "@/events-sync/handlers/utils/fills";

const QUEUE_NAME = "fill-post-process";

export const queue = new Queue(QUEUE_NAME, {
  connection: redis.duplicate(),
  defaultJobOptions: {
    attempts: 5,
    backoff: {
      type: "exponential",
      delay: 1000,
    },
    removeOnComplete: 1000,
    removeOnFail: 10000,
    timeout: 60000,
  },
});
new QueueScheduler(QUEUE_NAME, { connection: redis.duplicate() });

// BACKGROUND WORKER ONLY
if (config.doBackgroundWork) {
  const worker = new Worker(
    QUEUE_NAME,
    async (job: Job) => {
      const allFillEvents = job.data as es.fills.Event[];

      try {
        await Promise.all([
          assignRoyaltiesToFillEvents(allFillEvents),
          assignWashTradingScoreToFillEvents(allFillEvents),
        ]);

        const queries: PgPromiseQuery[] = allFillEvents.map((event) => {
          return {
            query: `
<<<<<<< HEAD
                UPDATE "fill_events_2" SET 
                  wash_trading_score = $/wash_trading_score/,
                  royalty_fee_bps = $/royalty_fee_bps/,
                  marketplace_fee_bps = $/marketplace_fee_bps/,
                  royalty_fee_breakdown = $/royalty_fee_breakdown:json/,
                  marketplace_fee_breakdown = $/marketplace_fee_breakdown:json/,
                  paid_full_royalty = $/paid_full_royalty/,
                  net_amount = $/net_amount/
                WHERE 
                      tx_hash = $/tx_hash/
                  AND log_index = $/log_index/
                  AND batch_index = $/batch_index/
              `,
=======
              UPDATE fill_events_2 SET
                wash_trading_score = $/wash_trading_score/,
                royalty_fee_bps = $/royalty_fee_bps/,
                marketplace_fee_bps = $/marketplace_fee_bps/,
                royalty_fee_breakdown = $/royalty_fee_breakdown:json/,
                marketplace_fee_breakdown = $/marketplace_fee_breakdown:json/,
                paid_full_royalty = $/paid_full_royalty/
              WHERE tx_hash = $/tx_hash/
                AND log_index = $/log_index/
                AND batch_index = $/batch_index/
            `,
>>>>>>> cd6454f5
            values: {
              wash_trading_score: event.washTradingScore || 0,
              royalty_fee_bps: event.royaltyFeeBps || undefined,
              marketplace_fee_bps: event.marketplaceFeeBps || undefined,
              royalty_fee_breakdown: event.royaltyFeeBreakdown || undefined,
              marketplace_fee_breakdown: event.marketplaceFeeBreakdown || undefined,
              paid_full_royalty: event.paidFullRoyalty || undefined,
<<<<<<< HEAD
              net_amount: event.netAmount || undefined,

=======
>>>>>>> cd6454f5
              tx_hash: toBuffer(event.baseEventParams.txHash),
              log_index: event.baseEventParams.logIndex,
              batch_index: event.baseEventParams.batchIndex,
            },
          };
        });

        await idb.none(pgp.helpers.concat(queries));
      } catch (error) {
        logger.error(
          QUEUE_NAME,
          `Failed to handle fill info ${JSON.stringify(job.data)}: ${error}`
        );
        throw error;
      }
    },
    { connection: redis.duplicate(), concurrency: 1 }
  );
  worker.on("error", (error) => {
    logger.error(QUEUE_NAME, `Worker errored: ${error}`);
  });
}

export const addToQueue = async (fillEvents: es.fills.Event[][]) =>
  queue.addBulk(
    fillEvents.map((event) => ({
      name: randomUUID(),
      data: event,
    }))
  );<|MERGE_RESOLUTION|>--- conflicted
+++ resolved
@@ -44,8 +44,7 @@
         const queries: PgPromiseQuery[] = allFillEvents.map((event) => {
           return {
             query: `
-<<<<<<< HEAD
-                UPDATE "fill_events_2" SET 
+                UPDATE fill_events_2 SET 
                   wash_trading_score = $/wash_trading_score/,
                   royalty_fee_bps = $/royalty_fee_bps/,
                   marketplace_fee_bps = $/marketplace_fee_bps/,
@@ -53,24 +52,10 @@
                   marketplace_fee_breakdown = $/marketplace_fee_breakdown:json/,
                   paid_full_royalty = $/paid_full_royalty/,
                   net_amount = $/net_amount/
-                WHERE 
-                      tx_hash = $/tx_hash/
+                WHERE tx_hash = $/tx_hash/
                   AND log_index = $/log_index/
                   AND batch_index = $/batch_index/
               `,
-=======
-              UPDATE fill_events_2 SET
-                wash_trading_score = $/wash_trading_score/,
-                royalty_fee_bps = $/royalty_fee_bps/,
-                marketplace_fee_bps = $/marketplace_fee_bps/,
-                royalty_fee_breakdown = $/royalty_fee_breakdown:json/,
-                marketplace_fee_breakdown = $/marketplace_fee_breakdown:json/,
-                paid_full_royalty = $/paid_full_royalty/
-              WHERE tx_hash = $/tx_hash/
-                AND log_index = $/log_index/
-                AND batch_index = $/batch_index/
-            `,
->>>>>>> cd6454f5
             values: {
               wash_trading_score: event.washTradingScore || 0,
               royalty_fee_bps: event.royaltyFeeBps || undefined,
@@ -78,11 +63,8 @@
               royalty_fee_breakdown: event.royaltyFeeBreakdown || undefined,
               marketplace_fee_breakdown: event.marketplaceFeeBreakdown || undefined,
               paid_full_royalty: event.paidFullRoyalty || undefined,
-<<<<<<< HEAD
               net_amount: event.netAmount || undefined,
 
-=======
->>>>>>> cd6454f5
               tx_hash: toBuffer(event.baseEventParams.txHash),
               log_index: event.baseEventParams.logIndex,
               batch_index: event.baseEventParams.batchIndex,
