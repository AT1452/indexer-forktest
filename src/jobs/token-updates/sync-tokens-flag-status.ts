/* eslint-disable @typescript-eslint/no-explicit-any */

import { Job, Queue, QueueScheduler, Worker } from "bullmq";
import { logger } from "@/common/logger";
import { redis } from "@/common/redis";
import { config } from "@/config/index";

import { Tokens } from "@/models/tokens";
import * as nonFlaggedTokenSet from "@/jobs/token-updates/non-flagged-token-set";
import MetadataApi from "@/utils/metadata-api";
import _ from "lodash";
import { PendingFlagStatusSyncTokens } from "@/models/pending-flag-status-sync-tokens";

const QUEUE_NAME = "sync-tokens-flag-status";
const LIMIT = 4;

export const queue = new Queue(QUEUE_NAME, {
  connection: redis.duplicate(),
  defaultJobOptions: {
    attempts: 10,
    removeOnComplete: true,
    removeOnFail: true,
  },
});
new QueueScheduler(QUEUE_NAME, { connection: redis.duplicate() });

// BACKGROUND WORKER ONLY
if (config.doBackgroundWork) {
  const worker = new Worker(
    QUEUE_NAME,
    async (job: Job) => {
      const { collectionId, contract } = job.data;

      job.data.addToQueue = false;
      job.data.addToQueueDelay = 1000;

      // Get the tokens from the list
      const pendingFlagStatusSyncTokensQueue = new PendingFlagStatusSyncTokens(collectionId);
      const pendingSyncFlagStatusTokens = await pendingFlagStatusSyncTokensQueue.get(LIMIT);

      if (_.isEmpty(pendingSyncFlagStatusTokens)) {
        logger.info(QUEUE_NAME, `No pending tokens. contract:${contract}`);
        return;
      }

<<<<<<< HEAD
      for (const pendingSyncFlagStatusToken of pendingSyncFlagStatusTokens) {
        try {
          const metadata = await MetadataApi.getTokenMetadata(
            [{ contract, tokenId: pendingSyncFlagStatusToken.tokenId }],
            true
          );

          const metadataIsFlagged = Number(metadata[0].flagged);
          const flagStatusDiff = pendingSyncFlagStatusToken.isFlagged != metadataIsFlagged;

          logger.info(
            QUEUE_NAME,
            `Flag Status. contract:${contract}, tokenId: ${pendingSyncFlagStatusToken.tokenId}, isFlagged:${pendingSyncFlagStatusToken.isFlagged}, metadataIsFlagged:${metadataIsFlagged}, flagStatusDiff=${flagStatusDiff}`
          );

          await Tokens.update(contract, pendingSyncFlagStatusToken.tokenId, {
            isFlagged: metadataIsFlagged,
            lastFlagUpdate: new Date().toISOString(),
          });
        } catch (error) {
          if ((error as any).response?.status === 429) {
            logger.info(
              QUEUE_NAME,
              `Too Many Requests. error: ${JSON.stringify((error as any).response.data)}`
=======
      await Promise.all(
        pendingSyncFlagStatusTokens.map(async (pendingSyncFlagStatusToken) => {
          try {
            const metadata = await MetadataApi.getTokenMetadata(
              [{ contract, tokenId: pendingSyncFlagStatusToken.tokenId }],
              true
>>>>>>> 30b7e6fb
            );

            const metadataIsFlagged = Number(metadata[0].flagged);
            const flagStatusDiff = pendingSyncFlagStatusToken.isFlagged != metadataIsFlagged;

            logger.info(
              QUEUE_NAME,
              `Flag Status. contract:${contract}, tokenId: ${pendingSyncFlagStatusToken.tokenId}, isFlagged:${pendingSyncFlagStatusToken.isFlagged}, metadataIsFlagged:${metadataIsFlagged}, flagStatusDiff=${flagStatusDiff}`
            );

            await Tokens.update(contract, pendingSyncFlagStatusToken.tokenId, {
              isFlagged: metadataIsFlagged,
              lastFlagUpdate: new Date().toISOString(),
            });
          } catch (error) {
            if ((error as any).response?.status === 429) {
              logger.info(
                QUEUE_NAME,
                `Too Many Requests. error: ${JSON.stringify((error as any).response.data)}`
              );

              job.data.addToQueueDelay = 5000;

              await pendingFlagStatusSyncTokensQueue.add([pendingSyncFlagStatusToken], true);
            } else {
              logger.error(
                QUEUE_NAME,
                `getTokenMetadata error. contract:${contract}, tokenId: ${pendingSyncFlagStatusToken.tokenId}, error:${error}`
              );
            }
          }
        })
      );

      // for (const pendingSyncFlagStatusToken of pendingSyncFlagStatusTokens) {
      //   try {
      //     const metadata = await MetadataApi.getTokenMetadata(
      //       [{ contract, tokenId: pendingSyncFlagStatusToken.tokenId }],
      //       true
      //     );
      //
      //     const metadataIsFlagged = Number(metadata[0].flagged);
      //     const flagStatusDiff = pendingSyncFlagStatusToken.isFlagged != metadataIsFlagged;
      //
      //     logger.info(
      //       QUEUE_NAME,
      //       `Flag Status. contract:${contract}, tokenId: ${pendingSyncFlagStatusToken.tokenId}, isFlagged:${pendingSyncFlagStatusToken.isFlagged}, metadataIsFlagged:${metadataIsFlagged}, flagStatusDiff=${flagStatusDiff}`
      //     );
      //
      //     await Tokens.update(contract, pendingSyncFlagStatusToken.tokenId, {
      //       isFlagged: metadataIsFlagged,
      //       lastFlagUpdate: new Date().toISOString(),
      //     });
      //   } catch (error) {
      //     if ((error as any).response?.status === 429) {
      //       logger.info(
      //         QUEUE_NAME,
      //         `Too Many Requests. error: ${JSON.stringify((error as any).response.data)}`
      //       );
      //
      //       job.data.addToQueueDelay = 5000;
      //
      //       await pendingFlagStatusSyncTokensQueue.add([pendingSyncFlagStatusToken], true);
      //     } else {
      //       logger.error(
      //         QUEUE_NAME,
      //         `getTokenMetadata error. contract:${contract}, tokenId: ${pendingSyncFlagStatusToken.tokenId}, error:${error}`
      //       );
      //     }
      //   }
      // }

      if (_.size(pendingSyncFlagStatusTokens) == LIMIT) {
        job.data.addToQueue = true;
      } else {
        logger.info(QUEUE_NAME, `Recalc TokenSet. contract:${contract}`);
        await nonFlaggedTokenSet.addToQueue(contract, collectionId);
      }
    },
    { connection: redis.duplicate(), concurrency: 1 }
  );

  worker.on("completed", async (job) => {
    if (job.data.addToQueue) {
      await addToQueue(job.data.collectionId, job.data.contract, job.data.addToQueueDelay);
    }
  });

  worker.on("error", (error) => {
    logger.error(QUEUE_NAME, `Worker errored: ${error}`);
  });
}

export const addToQueue = async (collectionId: string, contract: string, delay = 0) => {
  const jobId = `${collectionId}:${contract}`;
  await queue.add(jobId, { collectionId, contract }, { jobId, delay });
};<|MERGE_RESOLUTION|>--- conflicted
+++ resolved
@@ -43,39 +43,12 @@
         return;
       }
 
-<<<<<<< HEAD
-      for (const pendingSyncFlagStatusToken of pendingSyncFlagStatusTokens) {
-        try {
-          const metadata = await MetadataApi.getTokenMetadata(
-            [{ contract, tokenId: pendingSyncFlagStatusToken.tokenId }],
-            true
-          );
-
-          const metadataIsFlagged = Number(metadata[0].flagged);
-          const flagStatusDiff = pendingSyncFlagStatusToken.isFlagged != metadataIsFlagged;
-
-          logger.info(
-            QUEUE_NAME,
-            `Flag Status. contract:${contract}, tokenId: ${pendingSyncFlagStatusToken.tokenId}, isFlagged:${pendingSyncFlagStatusToken.isFlagged}, metadataIsFlagged:${metadataIsFlagged}, flagStatusDiff=${flagStatusDiff}`
-          );
-
-          await Tokens.update(contract, pendingSyncFlagStatusToken.tokenId, {
-            isFlagged: metadataIsFlagged,
-            lastFlagUpdate: new Date().toISOString(),
-          });
-        } catch (error) {
-          if ((error as any).response?.status === 429) {
-            logger.info(
-              QUEUE_NAME,
-              `Too Many Requests. error: ${JSON.stringify((error as any).response.data)}`
-=======
       await Promise.all(
         pendingSyncFlagStatusTokens.map(async (pendingSyncFlagStatusToken) => {
           try {
             const metadata = await MetadataApi.getTokenMetadata(
               [{ contract, tokenId: pendingSyncFlagStatusToken.tokenId }],
               true
->>>>>>> 30b7e6fb
             );
 
             const metadataIsFlagged = Number(metadata[0].flagged);
