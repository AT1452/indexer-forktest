--- conflicted
+++ resolved
@@ -40,46 +40,10 @@
 import * as bendDao from "@/events-sync/handlers/bend-dao";
 import * as superrare from "@/events-sync/handlers/superrare";
 
-<<<<<<< HEAD
-export type EventsInfo = {
-  kind:
-    | "erc20"
-    | "erc721"
-    | "erc1155"
-    | "blur"
-    | "cryptopunks"
-    | "element"
-    | "forward"
-    | "foundation"
-    | "looks-rare"
-    | "nftx"
-    | "nouns"
-    | "quixotic"
-    | "seaport"
-    | "sudoswap"
-    | "wyvern"
-    | "x2y2"
-    | "zeroex-v4"
-    | "zora"
-    | "universe"
-    | "infinity"
-    | "flow"
-    | "rarible"
-    | "manifold"
-    | "tofu"
-    | "decentraland"
-    | "nft-trader"
-    | "okex"
-    | "bend-dao"
-    | "superrare";
-  events: EnhancedEvent[];
-  backfill?: boolean;
-=======
 // A list of events having the same high-level kind
 export type EventsByKind = {
   kind: EventKind;
   data: EnhancedEvent[];
->>>>>>> 1fcd75e3
 };
 
 // A batch of events to get processed together
@@ -89,155 +53,6 @@
   backfill?: boolean;
 };
 
-<<<<<<< HEAD
-export const parseEventsInfo = async (info: EventsInfo) => {
-  let data: OnChainData | undefined;
-  switch (info.kind) {
-    case "erc20": {
-      data = await erc20.handleEvents(info.events);
-      break;
-    }
-
-    case "erc721": {
-      data = await erc721.handleEvents(info.events);
-      break;
-    }
-
-    case "erc1155": {
-      data = await erc1155.handleEvents(info.events);
-      break;
-    }
-
-    case "blur": {
-      data = await blur.handleEvents(info.events);
-      break;
-    }
-
-    case "cryptopunks": {
-      data = await cryptopunks.handleEvents(info.events);
-      break;
-    }
-
-    case "decentraland": {
-      data = await decentraland.handleEvents(info.events);
-      break;
-    }
-
-    case "element": {
-      data = await element.handleEvents(info.events);
-      break;
-    }
-
-    case "forward": {
-      data = await forward.handleEvents(info.events);
-      break;
-    }
-
-    case "foundation": {
-      data = await foundation.handleEvents(info.events);
-      break;
-    }
-
-    case "looks-rare": {
-      data = await looksrare.handleEvents(info.events);
-      break;
-    }
-
-    case "nftx": {
-      data = await nftx.handleEvents(info.events);
-      break;
-    }
-
-    case "nouns": {
-      data = await nouns.handleEvents(info.events);
-      break;
-    }
-
-    case "quixotic": {
-      data = await quixotic.handleEvents(info.events);
-      break;
-    }
-
-    case "seaport": {
-      data = await seaport.handleEvents(info.events);
-      break;
-    }
-
-    case "sudoswap": {
-      data = await sudoswap.handleEvents(info.events);
-      break;
-    }
-
-    case "wyvern": {
-      data = await wyvern.handleEvents(info.events);
-      break;
-    }
-
-    case "x2y2": {
-      data = await x2y2.handleEvents(info.events);
-      break;
-    }
-
-    case "zeroex-v4": {
-      data = await zeroExV4.handleEvents(info.events, info.backfill);
-      break;
-    }
-
-    case "zora": {
-      data = await zora.handleEvents(info.events);
-      break;
-    }
-
-    case "universe": {
-      data = await universe.handleEvents(info.events);
-      break;
-    }
-
-    case "infinity": {
-      data = await infinity.handleEvents(info.events);
-      break;
-    }
-
-    case "flow": {
-      data = await flow.handleEvents(info.events);
-      break;
-    }
-
-    case "rarible": {
-      data = await rarible.handleEvents(info.events);
-      break;
-    }
-
-    case "manifold": {
-      data = await manifold.handleEvents(info.events);
-      break;
-    }
-
-    case "tofu": {
-      data = await tofu.handleEvents(info.events);
-      break;
-    }
-
-    case "nft-trader": {
-      data = await nftTrader.handleEvents(info.events);
-      break;
-    }
-
-    case "okex": {
-      data = await okex.handleEvents(info.events);
-      break;
-    }
-
-    case "bend-dao": {
-      data = await bendDao.handleEvents(info.events);
-      break;
-    }
-
-    case "superrare": {
-      data = await superrare.handleEvents(info.events);
-      break;
-    }
-=======
 // Map each high-level event kind to its corresponding handler
 export const eventKindToHandler = new Map<
   EventKind,
@@ -271,6 +86,7 @@
   ["okex", (e, d) => okex.handleEvents(e, d)],
   ["bend-dao", (e, d) => bendDao.handleEvents(e, d)],
   ["superrare", (e, d) => superrare.handleEvents(e, d)],
+  ["flow", (e, d) => flow.handleEvents(e, d)],
 ]);
 
 export const processEventsBatch = async (batch: EventsBatch, skipProcessing?: boolean) => {
@@ -296,7 +112,6 @@
 
   if (!skipProcessing) {
     await processOnChainData(onChainData, batch.backfill);
->>>>>>> 1fcd75e3
   }
 
   return onChainData;
