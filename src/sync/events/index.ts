--- conflicted
+++ resolved
@@ -78,24 +78,12 @@
     }[]
   >();
 
-<<<<<<< HEAD
-  const networkSettings = getNetworkSettings();
-=======
-  // Before proceeding, fetch all individual blocks within the current range
-  const limit = pLimit(5);
-  await Promise.all(
-    _.range(fromBlock, toBlock + 1).map((block) =>
-      limit(() => baseProvider.getBlockWithTransactions(block))
-    )
-  );
->>>>>>> 09229eac
-
   // When backfilling, certain processes are disabled
   const backfill = Boolean(options?.backfill);
 
   let handleAttribution = false;
 
-  if (!backfill || networkSettings.backfillFetchAllBlocks) {
+  if (!backfill || NS.backfillFetchAllBlocks) {
     // Before proceeding, fetch all individual blocks within the current range
     const limit = pLimit(5);
     await Promise.all(
@@ -2569,12 +2557,8 @@
       }
 
       // --- Handle: orphan blocks ---
-<<<<<<< HEAD
-      if (!backfill && networkSettings.enableReorgCheck) {
-=======
 
       if (!backfill && NS.enableReorgCheck) {
->>>>>>> 09229eac
         for (const blockData of blocksSet.values()) {
           const block = Number(blockData.split("-")[0]);
           const blockHash = blockData.split("-")[1];
@@ -2593,7 +2577,7 @@
             const blockHash = blockData.split("-")[1];
 
             return Promise.all(
-              networkSettings.reorgCheckFrequency.map((frequency) =>
+              NS.reorgCheckFrequency.map((frequency) =>
                 blockCheck.addToQueue(block, blockHash, frequency * 60)
               )
             );
