--- conflicted
+++ resolved
@@ -58,7 +58,32 @@
     return await idb.none(query, { blockHash });
   }
 
-<<<<<<< HEAD
+  public static async getActivities(continuation: null | number = null, limit = 20) {
+    let continuationFilter = "";
+
+    if (!_.isNull(continuation)) {
+      continuationFilter = `WHERE id > $/continuation/`;
+    }
+
+    const activities: ActivitiesEntityParams[] | null = await idb.manyOrNone(
+      `SELECT *
+             FROM activities
+             ${continuationFilter}
+             ORDER BY id ASC
+             LIMIT $/limit/`,
+      {
+        limit,
+        continuation,
+      }
+    );
+
+    if (activities) {
+      return _.map(activities, (activity) => new ActivitiesEntity(activity));
+    }
+
+    return [];
+  }
+
   public static async updateMissingCollectionId(
     contract: string,
     tokenId: string,
@@ -77,32 +102,6 @@
       tokenId,
       collectionId,
     });
-=======
-  public static async getActivities(continuation: null | number = null, limit = 20) {
-    let continuationFilter = "";
-
-    if (!_.isNull(continuation)) {
-      continuationFilter = `WHERE id > $/continuation/`;
-    }
-
-    const activities: ActivitiesEntityParams[] | null = await idb.manyOrNone(
-      `SELECT *
-             FROM activities
-             ${continuationFilter}
-             ORDER BY id ASC
-             LIMIT $/limit/`,
-      {
-        limit,
-        continuation,
-      }
-    );
-
-    if (activities) {
-      return _.map(activities, (activity) => new ActivitiesEntity(activity));
-    }
-
-    return [];
->>>>>>> ee9a8daf
   }
 
   public static async getCollectionActivities(
