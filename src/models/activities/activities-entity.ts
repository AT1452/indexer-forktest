import { fromBuffer } from "@/common/utils";
import { CollectionsMetadata } from "@/models/collections/collections-entity";

export enum ActivityType {
  sale = "sale",
  ask = "ask",
  transfer = "transfer",
  mint = "mint",
  bid = "bid",
  bid_cancel = "bid_cancel",
  ask_cancel = "ask_cancel",
}

// Define the fields required to create a new activity
export type ActivitiesEntityInsertParams = {
  type: ActivityType;
  hash: string;
  contract: string;
  collectionId: string;
  tokenId: string | null;
  orderId: string | null;
  fromAddress: string;
  toAddress: string | null;
  price: number;
  amount: number;
  blockHash: string | null;
  eventTimestamp: number;
  metadata?: ActivityMetadata;
};

// Define the fields need to instantiate the entity
export type ActivitiesEntityParams = {
  id: number;
  hash: string;
  type: ActivityType;
  contract: Buffer;
  collection_id: string;
  token_id: string | null;
  order_id: string | null;
  from_address: Buffer;
  to_address: Buffer | null;
  price: number;
  amount: number;
  block_hash: Buffer | null;
  event_timestamp: number;
  created_at: Date;
  metadata: ActivityMetadata;
  token_name: string;
  token_image: string;
  collection_name: string;
  collection_metadata: CollectionsMetadata;
  order_side: string;
  order_source_id_int: number;
  order_kind: string;
  order_metadata: Record<string, unknown>;
  order_criteria: Record<string, unknown>;
};

// Possible fields to be found in the metadata
export type ActivityMetadata = {
  transactionHash?: string;
  logIndex?: number;
  batchIndex?: number;
  orderId?: string;
  orderSide?: string;
  orderSourceIdInt?: number;
  orderKind?: string;
  orderMetadata?: Record<string, unknown>;
  orderCriteria?: Record<string, unknown>;
};

export type ActivityToken = {
  tokenId: string | null;
  tokenName?: string;
  tokenImage?: string;
};

export type ActivityCollection = {
  collectionId: string | null;
  collectionName?: string;
  collectionImage?: string;
};

export type ActivityOrder = {
  id: string | null;
  side: string | null;
  sourceIdInt: number | null;
  kind: string | null;
  metadata: Record<string, unknown> | null;
  criteria: Record<string, unknown> | null;
};

export class ActivitiesEntity {
  id: number;
  hash: string;
  type: ActivityType;
  contract: string;
  collectionId: string;
  tokenId: string | null;
  orderId: string | null;
  fromAddress: string;
  toAddress: string | null;
  price: number;
  amount: number;
  blockHash: string | null;
  eventTimestamp: number;
  createdAt: Date;
  metadata: ActivityMetadata;
  token?: ActivityToken;
  collection?: ActivityCollection;
  order?: ActivityOrder;

  constructor(params: ActivitiesEntityParams) {
    this.id = params.id;
    this.hash = params.hash;
    this.type = params.type;
    this.contract = fromBuffer(params.contract);
    this.collectionId = params.collection_id;
    this.tokenId = params.token_id;
    this.orderId = params.order_id;
    this.fromAddress = fromBuffer(params.from_address);
    this.toAddress = params.to_address ? fromBuffer(params.to_address) : null;
    this.price = params.price;
    this.amount = Number(params.amount);
    this.blockHash = params.block_hash ? fromBuffer(params.block_hash) : null;
    this.eventTimestamp = params.event_timestamp;
    this.createdAt = params.created_at;
    this.metadata = params.metadata;
    this.token = {
      tokenId: params.token_id,
      tokenImage: params.token_image,
      tokenName: params.token_name,
<<<<<<< HEAD
      lastBuy: params.token_last_buy_value
        ? {
            value: params.token_last_buy_value ? formatEth(params.token_last_buy_value) : undefined,
            timestamp: params.token_last_buy_timestamp,
          }
        : undefined,
      lastSell: params.token_last_sell_value
        ? {
            value: params.token_last_sell_value
              ? formatEth(params.token_last_sell_value)
              : undefined,
            timestamp: params.token_last_sell_timestamp,
          }
        : undefined,
      tokenRarityRank: params.token_rarity_rank,
      tokenRarityScore: params.token_rarity_score,
      tokenMedia: params.token_media,
=======
>>>>>>> 828d5ad1
    };
    this.collection = {
      collectionId: params.collection_id,
      collectionImage: params.collection_metadata?.imageUrl,
      collectionName: params.collection_name,
    };
    this.order = {
      id: params.order_id,
      side: params.order_side,
      sourceIdInt: params.order_source_id_int,
      kind: params.order_kind,
      metadata: params.order_metadata,
      criteria: params.order_criteria,
    };
  }
}<|MERGE_RESOLUTION|>--- conflicted
+++ resolved
@@ -130,7 +130,6 @@
       tokenId: params.token_id,
       tokenImage: params.token_image,
       tokenName: params.token_name,
-<<<<<<< HEAD
       lastBuy: params.token_last_buy_value
         ? {
             value: params.token_last_buy_value ? formatEth(params.token_last_buy_value) : undefined,
@@ -148,8 +147,6 @@
       tokenRarityRank: params.token_rarity_rank,
       tokenRarityScore: params.token_rarity_score,
       tokenMedia: params.token_media,
-=======
->>>>>>> 828d5ad1
     };
     this.collection = {
       collectionId: params.collection_id,
