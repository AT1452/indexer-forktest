--- conflicted
+++ resolved
@@ -168,16 +168,6 @@
         )}`;
       } catch (error) {
         if (error instanceof RateLimiterRes) {
-<<<<<<< HEAD
-          logger.warn(
-            "rate-limiter",
-            `${rateLimitKey} reached allowed rate limit ${
-              rateLimitRule.options.points
-            } requests in ${rateLimitRule.options.duration}s in rule ${JSON.stringify(
-              rateLimitRule
-            )}`
-          );
-=======
           if (
             error.consumedPoints == Number(rateLimitRule.options.points) + 1 ||
             error.consumedPoints % 50 == 0
@@ -191,7 +181,6 @@
               } times in rule ${JSON.stringify(rateLimitRule)}`
             );
           }
->>>>>>> ed6bc324
 
           // const tooManyRequestsResponse = {
           //   statusCode: 429,
