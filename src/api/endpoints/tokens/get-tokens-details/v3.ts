/* eslint-disable @typescript-eslint/no-explicit-any */

import { AddressZero } from "@ethersproject/constants";
import { Request, RouteOptions } from "@hapi/hapi";
import Joi from "joi";
import _ from "lodash";

import { Sources } from "@/models/sources";
import { edb } from "@/common/db";
import { logger } from "@/common/logger";
import {
  base64Regex,
  buildContinuation,
  formatEth,
  fromBuffer,
  splitContinuation,
  toBuffer,
} from "@/common/utils";
<<<<<<< HEAD
=======
import { Sources } from "@/models/sources";
>>>>>>> c7688c93

const version = "v3";

export const getTokensDetailsV3Options: RouteOptions = {
  description: "Get one or more tokens with full details",
  notes:
    "Get a list of tokens with full metadata. This is useful for showing a single token page, or scenarios that require more metadata. If you don't need this metadata, you should use the <a href='#/tokens/getTokensV1'>tokens</a> API, which is much faster.",
  tags: ["api", "4. NFT API"],
  plugins: {
    "hapi-swagger": {
      order: 22,
    },
  },
  validate: {
    query: Joi.object({
      collection: Joi.string()
        .lowercase()
        .description(
          "Filter to a particular collection, e.g. `0x8d04a8c79ceb0889bdd12acdf3fa9d207ed3ff63`"
        ),
      contract: Joi.string()
        .lowercase()
        .pattern(/^0x[a-f0-9]{40}$/)
        .description(
          "Filter to a particular contract, e.g. `0x8d04a8c79ceb0889bdd12acdf3fa9d207ed3ff63`"
        ),
      tokens: Joi.alternatives().try(
        Joi.array()
          .max(50)
          .items(
            Joi.string()
              .lowercase()
              .pattern(/^0x[a-f0-9]{40}:[0-9]+$/)
          )
          .description(
            "Filter to one or more tokens, e.g. `0x8d04a8c79ceb0889bdd12acdf3fa9d207ed3ff63:123`"
          ),
        Joi.string()
          .lowercase()
          .pattern(/^0x[a-f0-9]{40}:[0-9]+$/)
          .description(
            "Filter to one or more tokens, e.g. `0x8d04a8c79ceb0889bdd12acdf3fa9d207ed3ff63:123`"
          )
      ),
      tokenSetId: Joi.string()
        .lowercase()
        .description(
          "Filter to a particular set, e.g. `contract:0x8d04a8c79ceb0889bdd12acdf3fa9d207ed3ff63`"
        ),
      attributes: Joi.object()
        .unknown()
        .description("Filter to a particular attribute, e.g. `attributes[Type]=Original`"),
      source: Joi.string()
        .lowercase()
        .pattern(/^0x[a-f0-9]{40}$/)
        .description(
          "Filter to a particular source, e.g. `0x5b3256965e7c3cf26e11fcaf296dfc8807c01073`"
        ),
      sortBy: Joi.string().valid("floorAskPrice", "topBidValue").default("floorAskPrice"),
      limit: Joi.number().integer().min(1).max(50).default(20),
      continuation: Joi.string().pattern(base64Regex),
    })
      .or("collection", "contract", "tokens", "tokenSetId")
      .oxor("collection", "contract", "tokens", "tokenSetId")
      .with("attributes", "collection"),
  },
  response: {
    schema: Joi.object({
      tokens: Joi.array().items(
        Joi.object({
          token: Joi.object({
            contract: Joi.string()
              .lowercase()
              .pattern(/^0x[a-f0-9]{40}$/)
              .required(),
            tokenId: Joi.string()
              .pattern(/^[0-9]+$/)
              .required(),
            name: Joi.string().allow(null, ""),
            description: Joi.string().allow(null, ""),
            image: Joi.string().allow(null, ""),
            collection: Joi.object({
              id: Joi.string().allow(null),
              name: Joi.string().allow(null, ""),
              image: Joi.string().allow(null, ""),
              slug: Joi.string().allow(null, ""),
            }),
            lastBuy: {
              value: Joi.number().unsafe().allow(null),
              timestamp: Joi.number().unsafe().allow(null),
            },
            lastSell: {
              value: Joi.number().unsafe().allow(null),
              timestamp: Joi.number().unsafe().allow(null),
            },
            owner: Joi.string().allow(null),
            attributes: Joi.array().items(
              Joi.object({
                key: Joi.string(),
                value: Joi.string(),
              })
            ),
          }),
          market: Joi.object({
            floorAsk: {
              id: Joi.string().allow(null),
              price: Joi.number().unsafe().allow(null),
              maker: Joi.string()
                .lowercase()
                .pattern(/^0x[a-f0-9]{40}$/)
                .allow(null),
              validFrom: Joi.number().unsafe().allow(null),
              validUntil: Joi.number().unsafe().allow(null),
              source: Joi.object().allow(null),
            },
            topBid: Joi.object({
              id: Joi.string().allow(null),
              value: Joi.number().unsafe().allow(null),
              maker: Joi.string()
                .lowercase()
                .pattern(/^0x[a-f0-9]{40}$/)
                .allow(null),
              validFrom: Joi.number().unsafe().allow(null),
              validUntil: Joi.number().unsafe().allow(null),
            }),
          }),
        })
      ),
      continuation: Joi.string().pattern(base64Regex).allow(null),
    }).label(`getTokensDetails${version.toUpperCase()}Response`),
    failAction: (_request, _h, error) => {
      logger.error(`get-tokens-details-${version}-handler`, `Wrong response schema: ${error}`);
      throw error;
    },
  },
  handler: async (request: Request) => {
    const query = request.query as any;

    try {
      let baseQuery = `
        SELECT
          "t"."contract",
          "t"."token_id",
          "t"."name",
          "t"."description",
          "t"."image",
          "t"."collection_id",
          "c"."name" as "collection_name",
          ("c".metadata ->> 'imageUrl')::TEXT AS "collection_image",
          "c"."slug",
          "t"."last_buy_value",
          "t"."last_buy_timestamp",
          "t"."last_sell_value",
          "t"."last_sell_timestamp",
          (
            SELECT "nb"."owner" FROM "nft_balances" "nb"
            WHERE "nb"."contract" = "t"."contract"
              AND "nb"."token_id" = "t"."token_id"
              AND "nb"."amount" > 0
            LIMIT 1
          ) AS "owner",
          (
            SELECT
              array_agg(json_build_object('key', "ta"."key", 'value', "ta"."value"))
            FROM "token_attributes" "ta"
            WHERE "ta"."contract" = "t"."contract"
              AND "ta"."token_id" = "t"."token_id"
          ) AS "attributes",
          "t"."floor_sell_id",
          "t"."floor_sell_value",
          "t"."floor_sell_maker",
          DATE_PART('epoch', LOWER("os"."valid_between")) AS "floor_sell_valid_from",
          COALESCE(
            NULLIF(date_part('epoch', UPPER("os"."valid_between")), 'Infinity'),
            0
          ) AS "floor_sell_valid_until",
          "os"."source_id" AS "floor_sell_source_id",
          "t"."top_buy_id",
          "t"."top_buy_value",
          "t"."top_buy_maker",
          DATE_PART('epoch', LOWER("ob"."valid_between")) AS "top_buy_valid_from",
          COALESCE(
            NULLIF(DATE_PART('epoch', UPPER("ob"."valid_between")), 'Infinity'),
            0
          ) AS "top_buy_valid_until"
        FROM "tokens" "t"
        LEFT JOIN "orders" "os"
          ON "t"."floor_sell_id" = "os"."id"
        LEFT JOIN "orders" "ob"
          ON "t"."top_buy_id" = "ob"."id"
        JOIN "collections" "c"
          ON "t"."collection_id" = "c"."id"
      `;

      if (query.tokenSetId) {
        baseQuery += `
          JOIN "token_sets_tokens" "tst"
            ON "t"."contract" = "tst"."contract"
            AND "t"."token_id" = "tst"."token_id"
        `;
      }

      if (query.attributes) {
        const attributes: { key: string; value: string }[] = [];
        Object.entries(query.attributes).forEach(([key, values]) => {
          (Array.isArray(values) ? values : [values]).forEach((value) =>
            attributes.push({ key, value })
          );
        });

        for (let i = 0; i < attributes.length; i++) {
          (query as any)[`key${i}`] = attributes[i].key;
          (query as any)[`value${i}`] = attributes[i].value;
          baseQuery += `
            JOIN "token_attributes" "ta${i}"
              ON "t"."contract" = "ta${i}"."contract"
              AND "t"."token_id" = "ta${i}"."token_id"
              AND "ta${i}"."key" = $/key${i}/
              AND "ta${i}"."value" = $/value${i}/
          `;
        }
      }

      // Filters
      const conditions: string[] = [];
      if (query.collection) {
        conditions.push(`"t"."collection_id" = $/collection/`);
      }

      if (query.contract) {
        (query as any).contract = toBuffer(query.contract);
        conditions.push(`"t"."contract" = $/contract/`);
      }

      if (query.tokens) {
        if (!_.isArray(query.tokens)) {
          query.tokens = [query.tokens];
        }

        for (const token of query.tokens) {
          const [contract, tokenId] = token.split(":");
          const tokensFilter = `('${_.replace(contract, "0x", "\\x")}', '${tokenId}')`;

          if (_.isUndefined((query as any).tokensFilter)) {
            (query as any).tokensFilter = [];
          }

          (query as any).tokensFilter.push(tokensFilter);
        }

        (query as any).tokensFilter = _.join((query as any).tokensFilter, ",");

        conditions.push(`("t"."contract", "t"."token_id") IN ($/tokensFilter:raw/)`);
      }

      if (query.tokenSetId) {
        conditions.push(`"tst"."token_set_id" = $/tokenSetId/`);
      }

      if (query.source) {
        if (query.source === AddressZero) {
          conditions.push(
            `"t"."floor_sell_value" IS NOT NULL AND coalesce("os"."source_id", '\\x00') = '\\x00'`
          );
        } else {
          (query as any).source = toBuffer(query.source);
          conditions.push(
            `"t"."floor_sell_value" IS NOT NULL AND coalesce("os"."source_id", '\\x00') = $/source/`
          );
        }
      }

      // Continue with the next page, this depends on the sorting used
      if (query.continuation && !query.token) {
        const contArr = splitContinuation(query.continuation, /^((\d+|null)_\d+|\d+)$/);

        if (query.collection || query.attributes) {
          if (contArr.length !== 2) {
            logger.error(
              "get-tokens",
              JSON.stringify({
                msg: "Invalid continuation string used",
                params: request.query,
              })
            );

            throw new Error("Invalid continuation string used");
          }
          switch (query.sortBy) {
            case "topBidValue":
              if (contArr[0] !== "null") {
                conditions.push(`
                  ("t"."top_buy_value", "t"."token_id") < ($/topBuyValue:raw/, $/tokenId:raw/)
                  OR (t.top_buy_value is null)
                 `);
                (query as any).topBuyValue = contArr[0];
                (query as any).tokenId = contArr[1];
              } else {
                conditions.push(`(t.top_buy_value is null AND t.token_id < $/tokenId/)`);
                (query as any).tokenId = contArr[1];
              }
              break;
            case "floorAskPrice":
            default:
              if (contArr[0] !== "null") {
                conditions.push(`(
                  (t.floor_sell_value, "t"."token_id") > ($/floorSellValue/, $/tokenId/)
                  OR (t.floor_sell_value is null)
                )
                `);
                (query as any).floorSellValue = contArr[0];
                (query as any).tokenId = contArr[1];
              } else {
                conditions.push(`(t.floor_sell_value is null AND t.token_id > $/tokenId/)`);
                (query as any).tokenId = contArr[1];
              }
              break;
          }
        } else {
          conditions.push(`"t"."token_id" > $/tokenId/`);
          (query as any).tokenId = contArr[1] ? contArr[1] : contArr[0];
        }
      }

      if (conditions.length) {
        baseQuery += " WHERE " + conditions.map((c) => `(${c})`).join(" AND ");
      }

      // Sorting
      // Only allow sorting on floorSell and topBid when we filter by collection or attributes
      if (query.collection || query.attributes) {
        switch (query.sortBy) {
          case "topBidValue": {
            baseQuery += ` ORDER BY "t"."top_buy_value" DESC NULLS LAST, "t"."token_id" DESC`;
            break;
          }

          case "floorAskPrice":
          default: {
            baseQuery += ` ORDER BY "t"."floor_sell_value" ASC NULLS LAST, "t"."token_id"`;
            break;
          }
        }
      } else if (query.contract) {
        baseQuery += ` ORDER BY "t"."token_id" ASC`;
      }

      baseQuery += ` LIMIT $/limit/`;

      const rawResult = await edb.manyOrNone(baseQuery, query);

      /** Depending on how we sorted, we use that sorting key to determine the next page of results
          Possible formats:
            topBidValue_tokenid
            floorAskPrice_tokenid
            tokenid
       **/
      let continuation = null;
      if (rawResult.length === query.limit) {
        continuation = "";

        // Only build a "value_tokenid" continuation string when we filter on collection or attributes
        // Otherwise continuation string will just be based on the last tokenId. This is because only use sorting
        // when we have collection/attributes
        if (query.collection || query.attributes) {
          switch (query.sortBy) {
            case "topBidValue":
              continuation = rawResult[rawResult.length - 1].top_buy_value || "null";
              break;
            case "floorAskPrice":
              continuation = rawResult[rawResult.length - 1].floor_sell_value || "null";
              break;
            default:
              break;
          }

          continuation += "_" + rawResult[rawResult.length - 1].token_id;
        } else {
          continuation = rawResult[rawResult.length - 1].token_id;
        }

        continuation = buildContinuation(continuation);
      }
<<<<<<< HEAD

      const result = rawResult.map(async (r) => {
        const sources = new Sources();
        const source = r.floor_sell_source_id
          ? await sources.get(
              fromBuffer(r.floor_sell_source_id),
              fromBuffer(r.contract),
              r.token_id
            )
=======
      const sources = await Sources.getInstance();

      const result = rawResult.map((r) => {
        const source = r.floor_sell_source_id
          ? sources.get(fromBuffer(r.floor_sell_source_id), fromBuffer(r.contract), r.token_id)
>>>>>>> c7688c93
          : null;

        return {
          token: {
            contract: fromBuffer(r.contract),
            tokenId: r.token_id,
            name: r.name,
            description: r.description,
            image: r.image,
            collection: {
              id: r.collection_id,
              name: r.collection_name,
              image: r.collection_image,
              slug: r.slug,
            },
            lastBuy: {
              value: r.last_buy_value ? formatEth(r.last_buy_value) : null,
              timestamp: r.last_buy_timestamp,
            },
            lastSell: {
              value: r.last_sell_value ? formatEth(r.last_sell_value) : null,
              timestamp: r.last_sell_timestamp,
            },
            owner: r.owner ? fromBuffer(r.owner) : null,
            attributes: r.attributes || [],
          },
          market: {
            floorAsk: {
              id: r.floor_sell_id,
              price: r.floor_sell_value ? formatEth(r.floor_sell_value) : null,
              maker: r.floor_sell_maker ? fromBuffer(r.floor_sell_maker) : null,
              validFrom: r.floor_sell_valid_from,
              validUntil: r.floor_sell_value ? r.floor_sell_valid_until : null,
              source: {
                id: source?.metadata.id,
                name: source?.metadata.name,
                icon: source?.metadata.icon,
                url: source?.metadata.url,
              },
            },
            topBid: {
              id: r.top_buy_id,
              value: r.top_buy_value ? formatEth(r.top_buy_value) : null,
              maker: r.top_buy_maker ? fromBuffer(r.top_buy_maker) : null,
              validFrom: r.top_buy_valid_from,
              validUntil: r.top_buy_value ? r.top_buy_valid_until : null,
            },
          },
        };
      });

      return {
        tokens: await Promise.all(result),
        continuation,
      };
    } catch (error) {
      logger.error(`get-tokens-details-${version}-handler`, `Handler failure: ${error}`);
      throw error;
    }
  },
};<|MERGE_RESOLUTION|>--- conflicted
+++ resolved
@@ -16,10 +16,7 @@
   splitContinuation,
   toBuffer,
 } from "@/common/utils";
-<<<<<<< HEAD
-=======
 import { Sources } from "@/models/sources";
->>>>>>> c7688c93
 
 const version = "v3";
 
@@ -403,23 +400,12 @@
 
         continuation = buildContinuation(continuation);
       }
-<<<<<<< HEAD
-
-      const result = rawResult.map(async (r) => {
-        const sources = new Sources();
-        const source = r.floor_sell_source_id
-          ? await sources.get(
-              fromBuffer(r.floor_sell_source_id),
-              fromBuffer(r.contract),
-              r.token_id
-            )
-=======
+      
       const sources = await Sources.getInstance();
 
       const result = rawResult.map((r) => {
         const source = r.floor_sell_source_id
           ? sources.get(fromBuffer(r.floor_sell_source_id), fromBuffer(r.contract), r.token_id)
->>>>>>> c7688c93
           : null;
 
         return {
