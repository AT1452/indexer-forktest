/* eslint-disable @typescript-eslint/no-explicit-any */

import _ from "lodash";
import { Request, RouteOptions } from "@hapi/hapi";
import Joi from "joi";

import { logger } from "@/common/logger";
import { buildContinuation, formatEth, regex, splitContinuation } from "@/common/utils";
import { ActivityType } from "@/models/activities/activities-entity";
import { UserActivities } from "@/models/user-activities";
import { Sources } from "@/models/sources";
<<<<<<< HEAD
import { CollectionSets } from "@/models/collection-sets";
import * as Boom from "@hapi/boom";
=======
import { getOrderSourceByOrderKind, OrderKind } from "@/orderbook/orders";
>>>>>>> 36e55db9

const version = "v4";

export const getUserActivityV4Options: RouteOptions = {
  description: "Users activity",
  notes: "This API can be used to build a feed for a user",
  tags: ["api", "Activity"],
  plugins: {
    "hapi-swagger": {
      order: 1,
    },
  },
  validate: {
    query: Joi.object({
      users: Joi.alternatives()
        .try(
          Joi.array()
            .items(Joi.string().lowercase().pattern(regex.address))
            .min(1)
            .max(50)
            .description(
              "Array of users addresses. Example: `0x8d04a8c79ceb0889bdd12acdf3fa9d207ed3ff63`"
            ),
          Joi.string()
            .lowercase()
            .pattern(regex.address)
            .description(
              "Array of users addresses. Example: `0x8d04a8c79ceb0889bdd12acdf3fa9d207ed3ff63`"
            )
        )
        .required(),
      collection: Joi.alternatives(
        Joi.string().lowercase(),
        Joi.array().items(Joi.string().lowercase())
      ).description(
        "Filter to one or more collections. Example: `0x8d04a8c79ceb0889bdd12acdf3fa9d207ed3ff63`"
      ),
      collectionsSetId: Joi.string()
        .lowercase()
        .description("Filter to a particular collection set."),
      community: Joi.string()
        .lowercase()
        .description("Filter to a particular community. Example: `artblocks`"),
      limit: Joi.number()
        .integer()
        .min(1)
        .max(200)
        .default(20)
        .description("Amount of items returned in response."),
      sortBy: Joi.string()
        .valid("eventTimestamp", "createdAt")
        .default("eventTimestamp")
        .description(
          "Order the items are returned in the response, eventTimestamp = The blockchain event time, createdAt - The time in which event was recorded"
        ),
      continuation: Joi.string().description(
        "Use continuation token to request next offset of items."
      ),
      types: Joi.alternatives()
        .try(
          Joi.array().items(
            Joi.string()
              .lowercase()
              .valid(..._.values(ActivityType))
          ),
          Joi.string()
            .lowercase()
            .valid(..._.values(ActivityType))
        )
        .description("Types of events returned in response. Example: 'types=sale'"),
    }).oxor("collection", "collectionsSetId", "community"),
  },
  response: {
    schema: Joi.object({
      continuation: Joi.string().allow(null),
      activities: Joi.array().items(
        Joi.object({
          type: Joi.string(),
          fromAddress: Joi.string(),
          toAddress: Joi.string().allow(null),
          price: Joi.number().unsafe(),
          amount: Joi.number().unsafe(),
          timestamp: Joi.number(),
          contract: Joi.string()
            .lowercase()
            .pattern(/^0x[a-fA-F0-9]{40}$/)
            .allow(null),
          token: Joi.object({
            tokenId: Joi.string().allow(null),
            tokenName: Joi.string().allow("", null),
            tokenImage: Joi.string().allow("", null),
          }),
          collection: Joi.object({
            collectionId: Joi.string().allow(null),
            collectionName: Joi.string().allow("", null),
            collectionImage: Joi.string().allow("", null),
          }),
          txHash: Joi.string().lowercase().pattern(regex.bytes32).allow(null),
          logIndex: Joi.number().allow(null),
          batchIndex: Joi.number().allow(null),
          order: Joi.object({
            id: Joi.string().allow(null),
            side: Joi.string().valid("ask", "bid").allow(null),
            source: Joi.object().allow(null),
          }),
          createdAt: Joi.string(),
        })
      ),
    }).label(`getUserActivity${version.toUpperCase()}Response`),
    failAction: (_request, _h, error) => {
      logger.error(`get-user-activity-${version}-handler`, `Wrong response schema: ${error}`);
      throw error;
    },
  },
  handler: async (request: Request) => {
    const query = request.query as any;

    if (query.types && !_.isArray(query.types)) {
      query.types = [query.types];
    }

    if (!_.isArray(query.users)) {
      query.users = [query.users];
    }

    if (query.continuation) {
      query.continuation = splitContinuation(query.continuation)[0];
    }

    if (query.collectionsSetId) {
      query.collection = await CollectionSets.getCollectionsIds(query.collectionsSetId);
      if (_.isEmpty(query.collection)) {
        throw Boom.badRequest(`No collections for collection set ${query.collectionsSetId}`);
      }
    }

    try {
      const activities = await UserActivities.getActivities(
        query.users,
        query.collection,
        query.community,
        query.continuation,
        query.types,
        query.limit,
        query.sortBy
      );

      // If no activities found
      if (!activities.length) {
        return { activities: [] };
      }

      const sources = await Sources.getInstance();

      const result = [];

      for (const activity of activities) {
        let orderSource;

        if (activity.order) {
          const orderSourceIdInt =
            activity.order.sourceIdInt ||
            (await getOrderSourceByOrderKind(activity.order.kind! as OrderKind))?.id;

          orderSource = orderSourceIdInt ? sources.get(orderSourceIdInt) : undefined;
        }

        result.push({
          type: activity.type,
          fromAddress: activity.fromAddress,
          toAddress: activity.toAddress,
          price: formatEth(activity.price),
          amount: activity.amount,
          timestamp: activity.eventTimestamp,
          createdAt: activity.createdAt.toISOString(),
          contract: activity.contract,
          token: activity.token,
          collection: activity.collection,
          txHash: activity.metadata.transactionHash,
          logIndex: activity.metadata.logIndex,
          batchIndex: activity.metadata.batchIndex,
          order: activity.order?.id
            ? {
                id: activity.order.id,
                side: activity.order.side === "sell" ? "ask" : "bid",
                source: orderSource
                  ? {
                      domain: orderSource?.domain,
                      name: orderSource?.metadata.title || orderSource?.name,
                      icon: orderSource?.metadata.icon,
                    }
                  : undefined,
              }
            : undefined,
        });
      }

      // Set the continuation node
      let continuation = null;
      if (activities.length === query.limit) {
        const lastActivity = _.last(activities);

        if (lastActivity) {
          const continuationValue =
            query.sortBy == "eventTimestamp"
              ? lastActivity.eventTimestamp
              : lastActivity.createdAt.toISOString();
          continuation = buildContinuation(`${continuationValue}`);
        }
      }

      return { activities: result, continuation };
    } catch (error) {
      logger.error(`get-user-activity-${version}-handler`, `Handler failure: ${error}`);
      throw error;
    }
  },
};<|MERGE_RESOLUTION|>--- conflicted
+++ resolved
@@ -9,12 +9,9 @@
 import { ActivityType } from "@/models/activities/activities-entity";
 import { UserActivities } from "@/models/user-activities";
 import { Sources } from "@/models/sources";
-<<<<<<< HEAD
+import { getOrderSourceByOrderKind, OrderKind } from "@/orderbook/orders";
 import { CollectionSets } from "@/models/collection-sets";
 import * as Boom from "@hapi/boom";
-=======
-import { getOrderSourceByOrderKind, OrderKind } from "@/orderbook/orders";
->>>>>>> 36e55db9
 
 const version = "v4";
 
