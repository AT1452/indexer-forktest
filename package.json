{
  "name": "reservoir-indexer",
<<<<<<< HEAD
  "version": "5.55.0",
=======
  "version": "5.59.1",
>>>>>>> cf926b9c
  "description": "Reservoir Protocol Indexer",
  "main": "./dist/index.js",
  "repository": "https://github.com/reservoirprotocol/indexer-v3",
  "author": "Uneven Labs",
  "license": "MIT",
  "private": true,
  "scripts": {
    "clean": "rm -rf ./dist tsconfig.tsbuildinfo",
    "compile": "tsc",
    "build": "yarn clean; yarn compile",
    "start": "yarn migrate up; node -r module-alias/register ./dist/index.js",
    "migrate": "ts-node ./node_modules/node-pg-migrate/bin/node-pg-migrate -m ./src/migrations",
    "debug": "yarn build && yarn migrate up; node --inspect -r module-alias/register ./dist/index.js",
    "commitlint": "commitlint --edit",
    "lint-check": "eslint --max-warnings 0 --ext .js,.ts,.json src",
    "format-check": "prettier --check \"src/**/*.+(js|ts|json)\"",
    "format": "prettier --write \"src/**/*.+(js|ts|json)\"",
    "postinstall": "husky install",
    "release": "standard-version"
  },
  "dependencies": {
    "@bull-board/hapi": "^3.11.0",
    "@hapi/boom": "^9.1.4",
    "@hapi/hapi": "^20.0.0",
    "@hapi/inert": "^6.0.4",
    "@hapi/vision": "^6.1.0",
    "@reservoir0x/sdk": "0.0.58",
    "arweave": "^1.10.23",
    "bullmq": "^1.75.1",
    "dd-trace": "^1.5.1",
    "dotenv": "^10.0.0",
    "ethers": "^5.5.1",
    "graphql": "^16.3.0",
    "graphql-request": "^4.0.0",
    "hapi-swagger": "14.2.4",
    "ioredis": "^4.28.0",
    "joi": "17.x",
    "json-stable-stringify": "^1.0.1",
    "node-cron": "^3.0.0",
    "p-limit": "^3.0.0",
    "pg": "^8.7.1",
    "pg-promise": "^10.11.1",
    "qs": "^6.10.1",
    "redlock": "^5.0.0-beta.1",
    "winston": "^3.3.3"
  },
  "devDependencies": {
    "@commitlint/cli": "^16.2.1",
    "@commitlint/config-conventional": "^16.2.1",
    "@types/date-fns": "^2.6.0",
    "@types/hapi__hapi": "^20.0.9",
    "@types/hapi__inert": "^5.2.3",
    "@types/hapi__vision": "^5.5.3",
    "@types/ioredis": "^4.28.1",
    "@types/json-stable-stringify": "^1.0.33",
    "@types/lodash": "^4.14.180",
    "@types/node": "^17.0.0",
    "@types/node-cron": "^3.0.0",
    "@types/qs": "^6.9.7",
    "@typescript-eslint/eslint-plugin": "^5.14.0",
    "@typescript-eslint/parser": "^5.14.0",
    "eslint": "^8.10.0",
    "eslint-config-prettier": "^8.5.0",
    "husky": "^7.0.4",
    "module-alias": "^2.2.2",
    "node-pg-migrate": "^6.0.0",
    "nodemon": "^2.0.15",
    "prettier": "^2.5.1",
    "standard-version": "^9.3.2",
    "ts-node": "^10.4.0",
    "typescript": "^4.4.4"
  },
  "_moduleAliases": {
    "@/api": "dist/api",
    "@/arweave-sync": "dist/sync/arweave",
    "@/common": "dist/common",
    "@/config": "dist/config",
    "@/models": "dist/models",
    "@/utils": "dist/utils",
    "@/jobs": "dist/jobs",
    "@/orderbook": "dist/orderbook",
    "@/events-sync": "dist/sync/events"
  }
}<|MERGE_RESOLUTION|>--- conflicted
+++ resolved
@@ -1,10 +1,6 @@
 {
   "name": "reservoir-indexer",
-<<<<<<< HEAD
-  "version": "5.55.0",
-=======
   "version": "5.59.1",
->>>>>>> cf926b9c
   "description": "Reservoir Protocol Indexer",
   "main": "./dist/index.js",
   "repository": "https://github.com/reservoirprotocol/indexer-v3",
