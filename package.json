{
  "name": "reservoir-indexer",
<<<<<<< HEAD
  "version": "5.81.103",
=======
  "version": "5.81.106",
>>>>>>> eeaafe01
  "description": "Reservoir Protocol Indexer",
  "main": "./dist/index.js",
  "repository": "https://github.com/reservoirprotocol/indexer-v3",
  "author": "Uneven Labs",
  "license": "MIT",
  "private": true,
  "scripts": {
    "clean": "rm -rf ./dist tsconfig.tsbuildinfo",
    "compile": "tsc",
    "build": "yarn clean; yarn compile",
    "start": "yarn migrate up; yarn migrate-replica up; node -r module-alias/register ./dist/index.js",
    "migrate": "ts-node ./node_modules/node-pg-migrate/bin/node-pg-migrate -m ./src/migrations",
    "migrate-replica": "ts-node ./node_modules/node-pg-migrate/bin/node-pg-migrate -m ./src/migrations -d WRITE_REPLICA_DATABASE_URL",
    "debug": "yarn build && yarn migrate up; yarn migrate-replica up; node --inspect -r module-alias/register ./dist/index.js",
    "commitlint": "commitlint --edit",
    "lint-check": "eslint --max-warnings 0 --ext .js,.ts,.json src",
    "format-check": "prettier --check \"src/**/*.+(js|ts|json)\"",
    "format": "prettier --write \"src/**/*.+(js|ts|json)\"",
    "postinstall": "husky install",
    "release": "standard-version"
  },
  "dependencies": {
    "@bull-board/hapi": "^3.11.0",
    "@hapi/boom": "^9.1.4",
    "@hapi/hapi": "^20.0.0",
    "@hapi/inert": "^6.0.4",
    "@hapi/vision": "^6.1.0",
    "@reservoir0x/sdk": "0.0.101",
    "arweave": "^1.10.23",
    "aws-sdk": "^2.1148.0",
    "bullmq": "^1.75.1",
    "dd-trace": "^1.5.1",
    "dotenv": "^10.0.0",
    "ethers": "5.6.8",
    "graphql": "^16.3.0",
    "graphql-request": "^4.0.0",
    "hapi-swagger": "14.2.4",
    "ioredis": "^4.28.0",
    "joi": "17.x",
    "json-stable-stringify": "^1.0.1",
    "node-cron": "^3.0.0",
    "p-limit": "^3.0.0",
    "pg": "^8.7.1",
    "pg-promise": "^10.11.1",
    "qs": "^6.10.1",
    "redlock": "^5.0.0-beta.1",
    "winston": "^3.3.3"
  },
  "devDependencies": {
    "@commitlint/cli": "^16.2.1",
    "@commitlint/config-conventional": "^16.2.1",
    "@types/date-fns": "^2.6.0",
    "@types/hapi__hapi": "^20.0.9",
    "@types/hapi__inert": "^5.2.3",
    "@types/hapi__vision": "^5.5.3",
    "@types/ioredis": "^4.28.1",
    "@types/json-stable-stringify": "^1.0.33",
    "@types/lodash": "^4.14.180",
    "@types/node": "^17.0.0",
    "@types/node-cron": "^3.0.0",
    "@types/qs": "^6.9.7",
    "@typescript-eslint/eslint-plugin": "^5.14.0",
    "@typescript-eslint/parser": "^5.14.0",
    "eslint": "^8.10.0",
    "eslint-config-prettier": "^8.5.0",
    "husky": "^7.0.4",
    "module-alias": "^2.2.2",
    "node-pg-migrate": "^6.0.0",
    "nodemon": "^2.0.15",
    "prettier": "^2.5.1",
    "standard-version": "^9.3.2",
    "ts-node": "^10.4.0",
    "typescript": "^4.4.4"
  },
  "_moduleAliases": {
    "@/api": "dist/api",
    "@/arweave-sync": "dist/sync/arweave",
    "@/common": "dist/common",
    "@/config": "dist/config",
    "@/models": "dist/models",
    "@/utils": "dist/utils",
    "@/jobs": "dist/jobs",
    "@/orderbook": "dist/orderbook",
    "@/events-sync": "dist/sync/events"
  }
}<|MERGE_RESOLUTION|>--- conflicted
+++ resolved
@@ -1,10 +1,6 @@
 {
   "name": "reservoir-indexer",
-<<<<<<< HEAD
-  "version": "5.81.103",
-=======
   "version": "5.81.106",
->>>>>>> eeaafe01
   "description": "Reservoir Protocol Indexer",
   "main": "./dist/index.js",
   "repository": "https://github.com/reservoirprotocol/indexer-v3",
