{
  "name": "reservoir-indexer",
<<<<<<< HEAD
  "version": "5.175.1",
=======
  "version": "5.176.0",
>>>>>>> 86fadb79
  "description": "Reservoir Protocol Indexer",
  "main": "./dist/index.js",
  "repository": "https://github.com/reservoirprotocol/indexer",
  "author": "Uneven Labs",
  "license": "MIT",
  "private": true,
  "scripts": {
    "clean": "rm -rf ./dist tsconfig.tsbuildinfo",
    "compile": "tsc",
    "build": "yarn clean; yarn compile",
    "start": "yarn migrate up; node -r module-alias/register ./dist/index.js",
    "migrate": "ts-node ./node_modules/node-pg-migrate/bin/node-pg-migrate -m ./src/migrations --no-check-order",
    "debug": "yarn build && yarn migrate up; node --inspect -r module-alias/register ./dist/index.js",
    "commitlint": "commitlint --edit",
    "lint-check": "eslint --max-warnings 0 --ext .js,.ts,.json src",
    "format-check": "prettier --check \"src/**/*.+(js|ts|json)\"",
    "format": "prettier --write \"src/**/*.+(js|ts|json)\"",
    "prepare": "husky install",
    "release": "standard-version"
  },
  "dependencies": {
    "@bull-board/hapi": "4.0.1",
    "@commitlint/cli": "^16.2.1",
    "@commitlint/config-conventional": "^16.2.1",
    "@georgeroman/evm-tx-simulator": "^0.0.3",
    "@hapi/basic": "^6.0.0",
    "@hapi/boom": "^9.1.4",
    "@hapi/hapi": "^20.0.0",
    "@hapi/inert": "^6.0.4",
    "@hapi/vision": "^6.1.0",
    "@poprank/rankings": "^1.1.20",
    "@reservoir0x/sdk": "0.0.157",
    "@types/date-fns": "^2.6.0",
    "@types/hapi__basic": "^5.1.2",
    "@types/hapi__hapi": "^20.0.9",
    "@types/hapi__inert": "^5.2.3",
    "@types/hapi__vision": "^5.5.3",
    "@types/ioredis": "^4.28.1",
    "@types/json-stable-stringify": "^1.0.33",
    "@types/lodash": "^4.14.180",
    "@types/node": "^17.0.0",
    "@types/node-cron": "^3.0.0",
    "@types/qs": "^6.9.7",
    "@typescript-eslint/eslint-plugin": "^5.14.0",
    "@typescript-eslint/parser": "^5.14.0",
    "arweave": "^1.10.23",
    "aws-sdk": "^2.1148.0",
    "bullmq": "^1.75.1",
    "dd-trace": "^1.5.1",
    "dotenv": "^10.0.0",
    "eslint": "^8.10.0",
    "eslint-config-prettier": "^8.5.0",
    "ethers": "5.6.8",
    "graphql": "^16.3.0",
    "graphql-request": "^4.0.0",
    "hapi-swagger": "14.2.4",
    "husky": "^7.0.4",
    "ioredis": "^4.28.0",
    "joi": "17.x",
    "json-stable-stringify": "^1.0.1",
    "module-alias": "^2.2.2",
    "node-cron": "^3.0.0",
    "node-html-parser": "^5.3.3",
    "node-pg-migrate": "^6.0.0",
    "nodemon": "^2.0.15",
    "p-limit": "^3.0.0",
    "pg": "^8.7.1",
    "pg-promise": "^10.11.1",
    "prettier": "^2.5.1",
    "qs": "^6.10.1",
    "redlock": "^5.0.0-beta.1",
    "slugify": "^1.6.5",
    "standard-version": "^9.3.2",
    "swagger2openapi": "^7.0.8",
    "ts-node": "^10.4.0",
    "typescript": "^4.6.4",
    "uuid-by-string": "^3.0.7",
    "winston": "^3.3.3"
  },
  "_moduleAliases": {
    "@/api": "dist/api",
    "@/arweave-sync": "dist/sync/arweave",
    "@/common": "dist/common",
    "@/config": "dist/config",
    "@/models": "dist/models",
    "@/utils": "dist/utils",
    "@/jobs": "dist/jobs",
    "@/orderbook": "dist/orderbook",
    "@/events-sync": "dist/sync/events",
    "@/pubsub": "dist/pubsub"
  },
  "devDependencies": {
    "tsconfig-paths": "^4.0.0"
  }
}<|MERGE_RESOLUTION|>--- conflicted
+++ resolved
@@ -1,10 +1,6 @@
 {
   "name": "reservoir-indexer",
-<<<<<<< HEAD
-  "version": "5.175.1",
-=======
   "version": "5.176.0",
->>>>>>> 86fadb79
   "description": "Reservoir Protocol Indexer",
   "main": "./dist/index.js",
   "repository": "https://github.com/reservoirprotocol/indexer",
