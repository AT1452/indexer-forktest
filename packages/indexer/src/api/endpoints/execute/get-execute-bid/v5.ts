--- conflicted
+++ resolved
@@ -44,20 +44,10 @@
 import * as zeroExV4BuyToken from "@/orderbook/orders/zeroex-v4/build/buy/token";
 import * as zeroExV4BuyCollection from "@/orderbook/orders/zeroex-v4/build/buy/collection";
 
-<<<<<<< HEAD
-// Universe
-import * as universeBuyToken from "@/orderbook/orders/universe/build/buy/token";
-
-// Flow
-import * as flowBuyToken from "@/orderbook/orders/flow/build/buy/token";
-import * as flowBuyCollection from "@/orderbook/orders/flow/build/buy/collection";
-
 // PaymentProcessor
 import * as paymentProcessorBuyToken from "@/orderbook/orders/payment-processor/build/buy/token";
 import * as paymentProcessorBuyCollection from "@/orderbook/orders/payment-processor/build/buy/collection";
 
-=======
->>>>>>> 6e5416eb
 const version = "v5";
 
 export const getExecuteBidV5Options: RouteOptions = {
@@ -126,14 +116,8 @@
               "looks-rare",
               "looks-rare-v2",
               "x2y2",
-<<<<<<< HEAD
-              "universe",
-              "flow",
               "alienswap",
               "payment-processor"
-=======
-              "alienswap"
->>>>>>> 6e5416eb
             )
             .default("seaport-v1.5")
             .description("Exchange protocol used to create order. Example: `seaport-v1.5`"),
@@ -1121,77 +1105,6 @@
 
                 break;
               }
-<<<<<<< HEAD
-
-              case "universe": {
-                if (!["reservoir"].includes(params.orderbook)) {
-                  return errors.push({
-                    message: "Unsupported orderbook",
-                    orderIndex: i,
-                  });
-                }
-
-                let order: Sdk.Universe.Order;
-                if (token) {
-                  const [contract, tokenId] = token.split(":");
-                  order = await universeBuyToken.build({
-                    ...params,
-                    maker,
-                    contract,
-                    tokenId,
-                  });
-                } else {
-                  return errors.push({
-                    message: "Only token bids are supported",
-                    orderIndex: i,
-                  });
-                }
-
-                // Check the maker's approval
-                let approvalTx: TxData | undefined;
-                const wethApproval = await currency.getAllowance(
-                  maker,
-                  Sdk.Universe.Addresses.Exchange[config.chainId]
-                );
-                if (bn(wethApproval).lt(bn(order.params.make.value))) {
-                  approvalTx = currency.approveTransaction(
-                    maker,
-                    Sdk.Universe.Addresses.Exchange[config.chainId]
-                  );
-                }
-
-                steps[2].items.push({
-                  status: !approvalTx ? "complete" : "incomplete",
-                  data: approvalTx,
-                  orderIndexes: [i],
-                });
-                steps[3].items.push({
-                  status: "incomplete",
-                  data: {
-                    sign: order.getSignatureData(),
-                    post: {
-                      endpoint: "/order/v3",
-                      method: "POST",
-                      body: {
-                        order: {
-                          kind: "universe",
-                          data: {
-                            ...order.params,
-                          },
-                        },
-                        orderbook: params.orderbook,
-                        orderbookApiKey: params.orderbookApiKey,
-                        source,
-                      },
-                    },
-                  },
-                  orderIndexes: [i],
-                });
-
-                addExecution(order.hashOrderKey(), params.quantity);
-
-                break;
-              }
 
               case "payment-processor": {
                 if (!["reservoir"].includes(params.orderbook)) {
@@ -1272,8 +1185,6 @@
 
                 break;
               }
-=======
->>>>>>> 6e5416eb
             }
           } catch (error: any) {
             return errors.push({
