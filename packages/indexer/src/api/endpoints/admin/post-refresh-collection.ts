/* eslint-disable @typescript-eslint/no-explicit-any */

import * as Boom from "@hapi/boom";
import { Request, RouteOptions } from "@hapi/hapi";
import Joi from "joi";
import _ from "lodash";

import { edb } from "@/common/db";
import { logger } from "@/common/logger";
// import { fromBuffer } from "@/common/utils";
import { config } from "@/config/index";
import * as collectionsRefreshCache from "@/jobs/collections-refresh/collections-refresh-cache";
import * as collectionUpdatesMetadata from "@/jobs/collection-updates/metadata-queue";
import * as metadataIndexFetch from "@/jobs/metadata-index/fetch-queue";
import * as openseaOrdersProcessQueue from "@/jobs/opensea-orders/process-queue";
<<<<<<< HEAD
=======
// import * as fetchCollectionMetadata from "@/jobs/token-updates/fetch-collection-metadata";
>>>>>>> 96668326
import * as orderFixes from "@/jobs/order-fixes/fixes";
import { Collections } from "@/models/collections";
import { Tokens } from "@/models/tokens";
import { OpenseaIndexerApi } from "@/utils/opensea-indexer-api";
import { fetchCollectionMetadataJob } from "@/jobs/token-updates/fetch-collection-metadata-job";

export const postRefreshCollectionOptions: RouteOptions = {
  description: "Refresh a collection's orders and metadata",
  tags: ["api", "x-admin"],
  validate: {
    headers: Joi.object({
      "x-admin-api-key": Joi.string().required(),
    }).options({ allowUnknown: true }),
    payload: Joi.object({
      collection: Joi.string()
        .lowercase()
        .description(
          "Refresh the given collection. Example: `0x8d04a8c79ceb0889bdd12acdf3fa9d207ed3ff63`"
        )
        .required(),
      refreshKind: Joi.string()
        .valid("full-collection", "full-collection-by-slug")
        .default("full-collection"),
      cacheOnly: Joi.boolean()
        .default(false)
        .description("If true, will only refresh the collection cache."),
    }),
  },
  handler: async (request: Request) => {
    if (request.headers["x-admin-api-key"] !== config.adminApiKey) {
      throw Boom.unauthorized("Wrong or missing admin API key");
    }

    const payload = request.payload as any;

    try {
      const collection = await Collections.getById(payload.collection);

<<<<<<< HEAD
      if (_.isNull(collection)) {
        const tokenResult = await edb.oneOrNone(
          `
            SELECT
              tokens.contract,
              tokens.token_id
            FROM tokens
            WHERE tokens.collection_id = $/collection/
            LIMIT 1
          `,
          { collection: payload.collection }
        );
        if (tokenResult) {
          await fetchCollectionMetadataJob.addToQueue([
            {
              contract: fromBuffer(tokenResult.contract),
              tokenId: tokenResult.token_id,
            },
          ]);

          return { message: "Request accepted" };
        }
      }
=======
      // if (_.isNull(collection)) {
      //   const tokenResult = await edb.oneOrNone(
      //     `
      //       SELECT
      //         tokens.contract,
      //         tokens.token_id
      //       FROM tokens
      //       WHERE tokens.collection_id = $/collection/
      //       LIMIT 1
      //     `,
      //     { collection: payload.collection }
      //   );
      //   if (tokenResult) {
      //     await fetchCollectionMetadata.addToQueue([
      //       {
      //         contract: fromBuffer(tokenResult.contract),
      //         tokenId: tokenResult.token_id,
      //         allowFallbackCollectionMetadata: false,
      //         context: "post-refresh-collection",
      //       },
      //     ]);
      //
      //     return { message: "Request accepted" };
      //   }
      // }
>>>>>>> 96668326

      // If no collection found
      if (_.isNull(collection)) {
        throw Boom.badRequest(`Collection ${payload.collection} not found`);
      }

      if (payload.cacheOnly) {
        // Refresh the contract floor sell and top bid
        await collectionsRefreshCache.addToQueue(collection.id);
      } else {
        // Update the last sync date
        const currentUtcTime = new Date().toISOString();
        await Collections.update(payload.collection, { lastMetadataSync: currentUtcTime });

        // Update the collection id of any missing tokens
        await edb.none(
          `
          WITH x AS (
            SELECT
              collections.contract,
              collections.token_id_range
            FROM collections
            WHERE collections.id = $/collection/
          )
          UPDATE tokens SET
            collection_id = $/collection/,
            updated_at = now()
          FROM x
          WHERE tokens.contract = x.contract
            AND tokens.token_id <@ x.token_id_range
            AND tokens.collection_id IS NULL
        `,
          { collection: payload.collection }
        );

        // Refresh the collection metadata
        const tokenId = await Tokens.getSingleToken(payload.collection);

        await collectionUpdatesMetadata.addToQueue(
          collection.contract,
          tokenId,
          collection.community
        );

        if (collection.slug) {
          // Refresh opensea collection offers
          await openseaOrdersProcessQueue.addToQueue([
            {
              kind: "collection-offers",
              data: {
                contract: collection.contract,
                collectionId: collection.id,
                collectionSlug: collection.slug,
              },
            },
          ]);
        }

        // Refresh the contract floor sell and top bid
        await collectionsRefreshCache.addToQueue(collection.id);

        // Revalidate the contract orders
        await orderFixes.addToQueue([{ by: "contract", data: { contract: collection.contract } }]);

        const method = metadataIndexFetch.getIndexingMethod(collection.community);
        let metadataIndexInfo: metadataIndexFetch.MetadataIndexInfo = {
          kind: "full-collection",
          data: {
            method,
            collection: collection.id,
          },
        };

        if (method === "opensea") {
          // Refresh contract orders from OpenSea
          await OpenseaIndexerApi.fastContractSync(collection.contract);
          if (collection.slug && payload.refreshKind === "full-collection-by-slug") {
            metadataIndexInfo = {
              kind: "full-collection-by-slug",
              data: {
                method,
                contract: collection.contract,
                slug: collection.slug,
                collection: collection.id,
              },
            };
          }
        }

        // Refresh the collection tokens metadata
        await metadataIndexFetch.addToQueue([metadataIndexInfo], true);
      }

      return { message: "Request accepted" };
    } catch (error) {
      logger.error(`post-collections-refresh-handler`, `Handler failure: ${error}`);
      throw error;
    }
  },
};<|MERGE_RESOLUTION|>--- conflicted
+++ resolved
@@ -13,15 +13,11 @@
 import * as collectionUpdatesMetadata from "@/jobs/collection-updates/metadata-queue";
 import * as metadataIndexFetch from "@/jobs/metadata-index/fetch-queue";
 import * as openseaOrdersProcessQueue from "@/jobs/opensea-orders/process-queue";
-<<<<<<< HEAD
-=======
-// import * as fetchCollectionMetadata from "@/jobs/token-updates/fetch-collection-metadata";
->>>>>>> 96668326
 import * as orderFixes from "@/jobs/order-fixes/fixes";
 import { Collections } from "@/models/collections";
 import { Tokens } from "@/models/tokens";
 import { OpenseaIndexerApi } from "@/utils/opensea-indexer-api";
-import { fetchCollectionMetadataJob } from "@/jobs/token-updates/fetch-collection-metadata-job";
+// import { fetchCollectionMetadataJob } from "@/jobs/token-updates/fetch-collection-metadata-job";
 
 export const postRefreshCollectionOptions: RouteOptions = {
   description: "Refresh a collection's orders and metadata",
@@ -55,31 +51,6 @@
     try {
       const collection = await Collections.getById(payload.collection);
 
-<<<<<<< HEAD
-      if (_.isNull(collection)) {
-        const tokenResult = await edb.oneOrNone(
-          `
-            SELECT
-              tokens.contract,
-              tokens.token_id
-            FROM tokens
-            WHERE tokens.collection_id = $/collection/
-            LIMIT 1
-          `,
-          { collection: payload.collection }
-        );
-        if (tokenResult) {
-          await fetchCollectionMetadataJob.addToQueue([
-            {
-              contract: fromBuffer(tokenResult.contract),
-              tokenId: tokenResult.token_id,
-            },
-          ]);
-
-          return { message: "Request accepted" };
-        }
-      }
-=======
       // if (_.isNull(collection)) {
       //   const tokenResult = await edb.oneOrNone(
       //     `
@@ -93,7 +64,7 @@
       //     { collection: payload.collection }
       //   );
       //   if (tokenResult) {
-      //     await fetchCollectionMetadata.addToQueue([
+      //     await fetchCollectionMetadataJob.addToQueue([
       //       {
       //         contract: fromBuffer(tokenResult.contract),
       //         tokenId: tokenResult.token_id,
@@ -105,7 +76,6 @@
       //     return { message: "Request accepted" };
       //   }
       // }
->>>>>>> 96668326
 
       // If no collection found
       if (_.isNull(collection)) {
