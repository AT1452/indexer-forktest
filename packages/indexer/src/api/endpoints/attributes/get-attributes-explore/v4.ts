/* eslint-disable @typescript-eslint/no-explicit-any */

import _ from "lodash";
import { Request, RouteOptions } from "@hapi/hapi";
import Joi from "joi";

import { redb } from "@/common/db";
import { logger } from "@/common/logger";
import { buildContinuation, formatEth, fromBuffer, regex, splitContinuation } from "@/common/utils";
import { Assets } from "@/utils/assets";
import { JoiAttributeValue } from "@/common/joi";

const version = "v4";

export const getAttributesExploreV4Options: RouteOptions = {
  cache: {
    privacy: "public",
    expiresIn: 10000,
  },
  description: "Explore attributes",
  notes:
    "Use this API to see stats on a specific attribute within a collection. This endpoint will return `tokenCount`, `onSaleCount`, `sampleImages`, and `floorAskPrices` by default.\n\n- `floorAskPrices` will not be returned on attributes with more than 10k tokens.",
  tags: ["api", "Attributes"],
  plugins: {
    "hapi-swagger": {
      order: 15,
    },
  },
  validate: {
    params: Joi.object({
      collection: Joi.string()
        .lowercase()
        .description(
          "Filter to a particular collection with collection-id. Example: `0x8d04a8c79ceb0889bdd12acdf3fa9d207ed3ff63`"
        ),
    }),
    query: Joi.object({
      tokenId: Joi.string().description("Filter to a particular token-id. Example: `1`"),
      includeTopBid: Joi.boolean()
        .default(false)
        .description("If true, top bid will be returned in the response."),
      excludeRangeTraits: Joi.boolean()
        .default(false)
        .description("If true, range traits will be excluded from the response."),
      excludeNumberTraits: Joi.boolean()
        .default(false)
        .description("If true, number traits will be excluded from the response."),
      attributeKey: Joi.string().description(
        "Filter to a particular attribute key. Example: `Composition`"
      ),
      maxFloorAskPrices: Joi.number()
        .integer()
        .min(1)
        .max(20)
        .default(1)
        .description("Max number of items returned in the response."),
      maxLastSells: Joi.number()
        .integer()
        .min(0)
        .max(20)
        .default(0)
        .description("Max number of items returned in the response."),
      continuation: Joi.string()
        .pattern(regex.base64)
        .description("Use continuation token to request next offset of items."),
      limit: Joi.number()
        .integer()
        .min(1)
        .max(5000)
        .default(20)
        .description(
          "Amount of items returned in response. Default limit is 20. Max limit is 5000."
        ),
    }),
  },
  response: {
    schema: Joi.object({
      attributes: Joi.array().items(
        Joi.object({
          key: Joi.string().required().description("Case sensitive"),
          value: JoiAttributeValue.description("Case sensitive"),
          tokenCount: Joi.number().required().description("Total token count with this attribute."),
          onSaleCount: Joi.number().required().description("Token count with this attribute on sale."),
          sampleImages: Joi.array().items(Joi.string().allow("", null)),
<<<<<<< HEAD
          floorAskPrices: Joi.array().items(Joi.number().unsafe().allow(null)),
=======
          floorAskPrices: Joi.array().items(Joi.number().unsafe()).description("Current floor price ask."),
>>>>>>> 15be3687
          lastBuys: Joi.array().items(
            Joi.object({
              tokenId: Joi.string().required(),
              value: Joi.number().unsafe().required(),
              timestamp: Joi.number().required(),
            })
          ),
          lastSells: Joi.array().items(
            Joi.object({
              tokenId: Joi.string().required(),
              value: Joi.number().unsafe().required(),
              timestamp: Joi.number().required(),
            })
          ),
          topBid: Joi.object({
            id: Joi.string().allow(null),
            value: Joi.number().unsafe().allow(null),
            maker: Joi.string()
              .lowercase()
              .pattern(/^0x[a-fA-F0-9]{40}$/)
              .allow(null),
            validFrom: Joi.number().unsafe().allow(null),
            validUntil: Joi.number().unsafe().allow(null),
          }).optional(),
        })
      ),
      continuation: Joi.string().pattern(regex.base64).allow(null),
    }).label(`getAttributesExplore${version.toUpperCase()}Response`),
    failAction: (_request, _h, error) => {
      logger.error(`get-attributes-explore-${version}-handler`, `Wrong response schema: ${error}`);

      throw error;
    },
  },
  handler: async (request: Request) => {
    const query = request.query as any;
    const params = request.params as any;
    const conditions: string[] = [];
    let selectQuery =
      "SELECT attributes.id, kind, floor_sell_value, token_count, on_sale_count, attributes.key, attributes.value, sample_images, recent_floor_values_info.*";

    conditions.push(`attributes.collection_id = $/collection/`);

    let tokenFilterQuery = "";
    if (query.tokenId) {
      tokenFilterQuery = `INNER JOIN token_attributes ta ON attributes.id = ta.attribute_id AND ta.token_id = $/tokenId/`;
    }

    if (query.attributeKey) {
      conditions.push(`attributes.key = $/attributeKey/`);
    }

    if (query.excludeRangeTraits) {
      conditions.push("attributes.kind != 'range'");
    }

    if (query.excludeNumberTraits) {
      conditions.push("attributes.kind != 'number'");
    }

    // If the client asks for multiple floor prices
    let tokensInfoQuery = `SELECT NULL AS "floor_sell_values"`;
    const tokenInfoSelectColumns = [];
    if (query.maxFloorAskPrices > 1) {
      tokenInfoSelectColumns.push(`
            (
                (array_agg(tokens.floor_sell_value ORDER BY tokens.floor_sell_value)
                 FILTER (WHERE tokens.floor_sell_value IS NOT NULL)
                )::text[]
            )[1:${query.maxFloorAskPrices}] AS "floor_sell_values"
      `);
    }

    if (query.maxLastSells) {
      tokenInfoSelectColumns.push(`
            ((array_agg(
              json_build_object(
                'tokenId', tokens.token_id,
                'value', tokens.last_sell_value::text,
                'timestamp', tokens.last_sell_timestamp
              ) ORDER BY tokens.last_sell_timestamp DESC
            ) FILTER (WHERE tokens.last_sell_value IS NOT NULL AND tokens.last_sell_value > 0) )::json[])[1:${query.maxLastSells}] AS "last_sells",
            ((array_agg(
              json_build_object(
                'tokenId', tokens.token_id,
                'value', tokens.last_buy_value::text,
                'timestamp', tokens.last_buy_timestamp
              ) ORDER BY tokens.last_buy_timestamp DESC
            ) FILTER (WHERE tokens.last_buy_value IS NOT NULL))::json[])[1:${query.maxLastSells}] AS "last_buys"
      `);
    }

    if (!_.isEmpty(tokenInfoSelectColumns)) {
      tokensInfoQuery = `
        SELECT ${_.join(tokenInfoSelectColumns, ",")}
        FROM token_attributes
        JOIN tokens ON token_attributes.contract = tokens.contract AND token_attributes.token_id = tokens.token_id
        WHERE token_attributes.attribute_id = attributes.id
        GROUP BY token_attributes.attribute_id
      `;
    }

    let topBidQuery = "";
    if (query.includeTopBid) {
      selectQuery += ", top_buy_info.*";

      topBidQuery = `LEFT JOIN LATERAL (
          SELECT  token_sets.top_buy_id,
                  token_sets.top_buy_value,
                  token_sets.top_buy_maker,
                  date_part('epoch', lower(orders.valid_between)) AS "top_buy_valid_from",
                  coalesce(nullif(date_part('epoch', upper(orders.valid_between)), 'Infinity'), 0) AS "top_buy_valid_until"
          FROM token_sets
          JOIN orders ON token_sets.top_buy_id = orders.id
          WHERE token_sets.attribute_id = attributes.id
          ORDER BY token_sets.top_buy_value DESC NULLS LAST
          LIMIT 1
      ) "top_buy_info" ON TRUE`;
    }

    try {
      let attributesQuery = `
            ${selectQuery}
            FROM attributes
            ${tokenFilterQuery}
             ${topBidQuery}
            JOIN LATERAL (
                ${tokensInfoQuery}
            ) "recent_floor_values_info" ON TRUE
            `;

      if (query.continuation) {
        const contArr = splitContinuation(query.continuation, /^[0-9]+_[^_]+_[^_]+$/);
        if (contArr.length !== 3) {
          throw new Error("Invalid continuation string used");
        }
        conditions.push(
          `COALESCE(CAST(floor_sell_value AS numeric), CAST(0 AS numeric)) <= CAST($/contFloorSellValue/ AS numeric)`
        );
        conditions.push(`(key, value) < ($/contKey/, $/contValue/)`);
        (query as any).contFloorSellValue = contArr[0];
        (query as any).contKey = contArr[1];
        (query as any).contValue = contArr[2];
      }
      if (conditions.length) {
        attributesQuery += " WHERE " + conditions.map((c) => `(${c})`).join(" AND ");
      }
      attributesQuery += `
      ORDER BY floor_sell_value DESC NULLS LAST, key ASC, value ASC
      LIMIT $/limit/
      `;

      const attributesData = await redb.manyOrNone(attributesQuery, { ...query, ...params });

      let continuation = null;
      if (attributesData.length === query.limit) {
        continuation = buildContinuation(
          attributesData[attributesData.length - 1].floor_sell_value +
            "_" +
            attributesData[attributesData.length - 1].key +
            "_" +
            attributesData[attributesData.length - 1].value
        );
      }

      // If no attributes found return here
      if (_.isEmpty(attributesData)) {
        return { attributes: [] };
      }

      const result = _.map(attributesData, (r) => ({
        key: r.key,
        value: r.value,
        tokenCount: Number(r.token_count),
        onSaleCount: Number(r.on_sale_count),
        sampleImages: Assets.getLocalAssetsLink(r.sample_images) || [],
        floorAskPrices:
          Number(r.token_count) <= 10000 // We only calculate attribute floor up to 10k tokens
            ? query.maxFloorAskPrices > 1
              ? (r.floor_sell_values || []).map(formatEth)
              : [formatEth(r.floor_sell_value || 0)]
            : [null],
        lastBuys: query.maxLastSells
          ? (r.last_buys || []).map(({ tokenId, value, timestamp }: any) => ({
              tokenId: `${tokenId}`,
              value: formatEth(value),
              timestamp: Number(timestamp),
            }))
          : undefined,
        lastSells: query.maxLastSells
          ? (r.last_sells || []).map(({ tokenId, value, timestamp }: any) => ({
              tokenId: `${tokenId}`,
              value: formatEth(value),
              timestamp: Number(timestamp),
            }))
          : undefined,
        topBid: query.includeTopBid
          ? {
              id: r.top_buy_id,
              value: r.top_buy_value ? formatEth(r.top_buy_value) : null,
              maker: r.top_buy_maker ? fromBuffer(r.top_buy_maker) : null,
              validFrom: r.top_buy_valid_from,
              validUntil: r.top_buy_value ? r.top_buy_valid_until : null,
            }
          : undefined,
      }));

      return { attributes: result, continuation };
    } catch (error) {
      logger.error(`get-attributes-explore-${version}-handler`, `Handler failure: ${error}`);
      throw error;
    }
  },
};<|MERGE_RESOLUTION|>--- conflicted
+++ resolved
@@ -19,7 +19,7 @@
   },
   description: "Explore attributes",
   notes:
-    "Use this API to see stats on a specific attribute within a collection. This endpoint will return `tokenCount`, `onSaleCount`, `sampleImages`, and `floorAskPrices` by default.\n\n- `floorAskPrices` will not be returned on attributes with more than 10k tokens.",
+    "Use this API to see stats on a specific attribute within a collection. This endpoint will return `tokenCount`, `onSaleCount`, `sampleImages`, and `floorAsk` by default. ",
   tags: ["api", "Attributes"],
   plugins: {
     "hapi-swagger": {
@@ -80,13 +80,13 @@
           key: Joi.string().required().description("Case sensitive"),
           value: JoiAttributeValue.description("Case sensitive"),
           tokenCount: Joi.number().required().description("Total token count with this attribute."),
-          onSaleCount: Joi.number().required().description("Token count with this attribute on sale."),
+          onSaleCount: Joi.number()
+            .required()
+            .description("Token count with this attribute on sale."),
           sampleImages: Joi.array().items(Joi.string().allow("", null)),
-<<<<<<< HEAD
-          floorAskPrices: Joi.array().items(Joi.number().unsafe().allow(null)),
-=======
-          floorAskPrices: Joi.array().items(Joi.number().unsafe()).description("Current floor price ask."),
->>>>>>> 15be3687
+          floorAskPrices: Joi.array()
+            .items(Joi.number().unsafe())
+            .description("Current floor price ask."),
           lastBuys: Joi.array().items(
             Joi.object({
               tokenId: Joi.string().required(),
@@ -264,11 +264,9 @@
         onSaleCount: Number(r.on_sale_count),
         sampleImages: Assets.getLocalAssetsLink(r.sample_images) || [],
         floorAskPrices:
-          Number(r.token_count) <= 10000 // We only calculate attribute floor up to 10k tokens
-            ? query.maxFloorAskPrices > 1
-              ? (r.floor_sell_values || []).map(formatEth)
-              : [formatEth(r.floor_sell_value || 0)]
-            : [null],
+          query.maxFloorAskPrices > 1
+            ? (r.floor_sell_values || []).map(formatEth)
+            : [formatEth(r.floor_sell_value || 0)],
         lastBuys: query.maxLastSells
           ? (r.last_buys || []).map(({ tokenId, value, timestamp }: any) => ({
               tokenId: `${tokenId}`,
