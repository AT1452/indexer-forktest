/* eslint-disable @typescript-eslint/no-explicit-any */

import * as Boom from "@hapi/boom";
import { Request, RouteOptions } from "@hapi/hapi";
import Joi from "joi";
import _ from "lodash";

import { redb } from "@/common/db";
import { logger } from "@/common/logger";
import { JoiOrder, getJoiOrderObject } from "@/common/joi";
import {
  buildContinuation,
  getNetAmount,
  regex,
  splitContinuation,
  toBuffer,
} from "@/common/utils";
import { CollectionSets } from "@/models/collection-sets";
import { Orders } from "@/utils/orders";
<<<<<<< HEAD
import { Sources } from "@/models/sources";
=======
import { TokenSets } from "@/models/token-sets";
>>>>>>> aefe1a81

const version = "v4";

export const getOrdersAsksV4Options: RouteOptions = {
  description: "Asks (listings)",
  notes:
    "Get a list of asks (listings), filtered by token, collection or maker. This API is designed for efficiently ingesting large volumes of orders, for external processing",
  tags: ["api", "Orders"],
  plugins: {
    "hapi-swagger": {
      order: 5,
    },
  },
  validate: {
    query: Joi.object({
      ids: Joi.alternatives(Joi.array().items(Joi.string()), Joi.string()).description(
        "Order id(s) to search for."
      ),
      token: Joi.string()
        .lowercase()
        .pattern(regex.token)
        .description(
          "Filter to a particular token. Example: `0x8d04a8c79ceb0889bdd12acdf3fa9d207ed3ff63:123`"
        ),
      tokenSetId: Joi.string()
        .lowercase()
        .description(
          "Filter to a particular set, e.g. `contract:0x8d04a8c79ceb0889bdd12acdf3fa9d207ed3ff63`"
        ),
      maker: Joi.string()
        .lowercase()
        .pattern(regex.address)
        .description(
          "Filter to a particular user. Example: `0xF296178d553C8Ec21A2fBD2c5dDa8CA9ac905A00`"
        ),
      community: Joi.string()
        .lowercase()
        .description("Filter to a particular community. Example: `artblocks`"),
      collectionsSetId: Joi.string()
        .lowercase()
        .description("Filter to a particular collection set."),
      contracts: Joi.alternatives()
        .try(
          Joi.array().max(80).items(Joi.string().lowercase().pattern(regex.address)),
          Joi.string().lowercase().pattern(regex.address)
        )
        .description(
          "Filter to an array of contracts. Example: `0x8d04a8c79ceb0889bdd12acdf3fa9d207ed3ff63`"
        ),
      status: Joi.string()
        .when("maker", {
          is: Joi.exist(),
          then: Joi.valid("active", "inactive", "expired", "cancelled", "filled"),
          otherwise: Joi.valid("active"),
        })
        .when("contracts", {
          is: Joi.exist(),
          then: Joi.valid("active", "any"),
          otherwise: Joi.valid("active"),
        })
        .description(
          "active = currently valid\ninactive = temporarily invalid\nexpired, cancelled, filled = permanently invalid\nany = any status\nAvailable when filtering by maker, otherwise only valid orders will be returned"
        ),
      source: Joi.string()
        .pattern(regex.domain)
        .description("Filter to a source by domain. Example: `opensea.io`"),
      native: Joi.boolean().description("If true, results will filter only Reservoir orders."),
      includePrivate: Joi.boolean()
        .default(false)
        .description("If true, private orders are included in the response."),
      includeCriteriaMetadata: Joi.boolean()
        .default(false)
        .description("If true, criteria metadata is included in the response."),
      includeRawData: Joi.boolean()
        .default(false)
        .description("If true, raw data is included in the response."),
      includeDynamicPricing: Joi.boolean()
        .default(false)
        .description("If true, dynamic pricing data will be returned in the response."),
      excludeEOA: Joi.boolean()
        .default(false)
        .description(
          "Exclude orders that can only be filled by EOAs, to support filling with smart contracts."
        ),
      startTimestamp: Joi.number().description(
        "Get events after a particular unix timestamp (inclusive)"
      ),
      endTimestamp: Joi.number().description(
        "Get events before a particular unix timestamp (inclusive)"
      ),
      normalizeRoyalties: Joi.boolean()
        .default(false)
        .description("If true, prices will include missing royalties to be added on-top."),
      sortBy: Joi.string()
        .valid("createdAt", "price")
        .default("createdAt")
        .description(
          "Order the items are returned in the response, Sorting by price allowed only when filtering by token"
        ),
      continuation: Joi.string()
        .pattern(regex.base64)
        .description("Use continuation token to request next offset of items."),
      limit: Joi.number()
        .integer()
        .min(1)
        .max(1000)
        .default(50)
        .description("Amount of items returned in response."),
      displayCurrency: Joi.string()
        .lowercase()
        .pattern(regex.address)
        .description("Return result in given currency"),
    })
      .oxor("token", "tokenSetId")
      .with("community", "maker")
      .with("collectionsSetId", "maker"),
  },
  response: {
    schema: Joi.object({
      orders: Joi.array().items(JoiOrder),
      continuation: Joi.string().pattern(regex.base64).allow(null),
    }).label(`getOrdersAsks${version.toUpperCase()}Response`),
    failAction: (_request, _h, error) => {
      logger.error(`get-orders-asks-${version}-handler`, `Wrong response schema: ${error}`);
      throw error;
    },
  },
  handler: async (request: Request) => {
    const query = request.query as any;

    try {
      const criteriaBuildQuery = Orders.buildCriteriaQuery(
        "orders",
        "token_set_id",
        query.includeCriteriaMetadata
      );

      let baseQuery = `
        SELECT
          orders.id,
          orders.kind,
          orders.side,
          orders.token_set_id,
          orders.token_set_schema_hash,
          orders.contract,
          orders.maker,
          orders.taker,
          orders.currency,
          orders.price,
          orders.value,
          orders.currency_price,
          orders.currency_value,
          orders.normalized_value,
          orders.currency_normalized_value,
          orders.missing_royalties,
          dynamic,
          DATE_PART('epoch', LOWER(orders.valid_between)) AS valid_from,
          COALESCE(
            NULLIF(DATE_PART('epoch', UPPER(orders.valid_between)), 'Infinity'),
            0
          ) AS valid_until,
          orders.source_id_int,
          orders.quantity_filled,
          orders.quantity_remaining,
          coalesce(orders.fee_bps, 0) AS fee_bps,
          orders.fee_breakdown,
          COALESCE(
            NULLIF(DATE_PART('epoch', orders.expiration), 'Infinity'),
            0
          ) AS expiration,
          orders.is_reservoir,
          extract(epoch from orders.created_at) AS created_at,
          (
            CASE
              WHEN orders.fillability_status = 'filled' THEN 'filled'
              WHEN orders.fillability_status = 'cancelled' THEN 'cancelled'
              WHEN orders.fillability_status = 'expired' THEN 'expired'
              WHEN orders.fillability_status = 'no-balance' THEN 'inactive'
              WHEN orders.approval_status = 'no-approval' THEN 'inactive'
              ELSE 'active'
            END
          ) AS status,
          orders.updated_at,
          (${criteriaBuildQuery}) AS criteria
          ${query.includeRawData || query.includeDynamicPricing ? ", orders.raw_data" : ""}
        FROM orders
      `;

      // We default in the code so that these values don't appear in the docs
      if (query.startTimestamp || query.endTimestamp) {
        if (!query.startTimestamp) {
          query.startTimestamp = 0;
        }
        if (!query.endTimestamp) {
          query.endTimestamp = 9999999999;
        }
      }

      // Filters
      const conditions: string[] =
        query.startTimestamp || query.endTimestamp
          ? [
              `orders.created_at >= to_timestamp($/startTimestamp/)`,
              `orders.created_at <= to_timestamp($/endTimestamp/)`,
              `orders.side = 'sell'`,
            ]
          : [`orders.side = 'sell'`];

      let communityFilter = "";
      let collectionSetFilter = "";
      let orderStatusFilter = "";

      if (query.ids) {
        if (Array.isArray(query.ids)) {
          conditions.push(`orders.id IN ($/ids:csv/)`);
        } else {
          conditions.push(`orders.id = $/ids/`);
        }
      } else {
        orderStatusFilter = `orders.fillability_status = 'fillable' AND orders.approval_status = 'approved'`;
      }

      if (query.token) {
        (query as any).tokenSetId = `token:${query.token}`;
        conditions.push(`orders.token_set_id = $/tokenSetId/`);
      }

      if (query.tokenSetId) {
        baseQuery += `
            JOIN token_sets_tokens tst1
              ON tst1.token_set_id = orders.token_set_id
            JOIN token_sets_tokens tst2
              ON tst2.contract = tst1.contract
              AND tst2.token_id = tst1.token_id
        `;

        conditions.push(`tst2.token_set_id = $/tokenSetId/`);
        const contractFilter = TokenSets.getContractFromTokenSetId(query.tokenSetId);
        if (contractFilter) {
          query.contractFilter = toBuffer(contractFilter);
          conditions.push(`orders.contract = $/contractFilter/`);
        }
      }

      if (query.contracts) {
        if (!_.isArray(query.contracts)) {
          query.contracts = [query.contracts];
        }

        (query as any).contractsFilter = query.contracts.map(toBuffer);
        conditions.push(`orders.contract IN ($/contractsFilter:list/)`);

        if (query.status === "any") {
          orderStatusFilter = "";

          // Fix for the issue with negative prices for dutch auction orders
          // (eg. due to orders not properly expired on time)
          conditions.push(`coalesce(orders.price, 0) >= 0`);
        }
      }

      if (query.maker) {
        switch (query.status) {
          case "inactive": {
            // Potentially-valid orders
            orderStatusFilter = `orders.fillability_status = 'no-balance' OR (orders.fillability_status = 'fillable' AND orders.approval_status != 'approved')`;
            break;
          }
          case "expired": {
            orderStatusFilter = `orders.fillability_status = 'expired'`;
            break;
          }
          case "filled": {
            orderStatusFilter = `orders.fillability_status = 'filled'`;
            break;
          }
          case "cancelled": {
            orderStatusFilter = `orders.fillability_status = 'cancelled'`;
            break;
          }
        }

        (query as any).maker = toBuffer(query.maker);
        conditions.push(`orders.maker = $/maker/`);

        // Community filter is valid only when maker filter is passed
        if (query.community) {
          communityFilter =
            "JOIN (SELECT DISTINCT contract FROM collections WHERE community = $/community/) c ON orders.contract = c.contract";
        }

        // collectionsIds filter is valid only when maker filter is passed
        if (query.collectionsSetId) {
          query.collectionsIds = await CollectionSets.getCollectionsIds(query.collectionsSetId);
          if (_.isEmpty(query.collectionsIds)) {
            throw Boom.badRequest(`No collections for collection set ${query.collectionsSetId}`);
          }

          collectionSetFilter = `
            JOIN LATERAL (
              SELECT
                contract,
                token_id
              FROM
                token_sets_tokens
              WHERE
                token_sets_tokens.token_set_id = orders.token_set_id
              LIMIT 1) tst ON TRUE
            JOIN tokens ON tokens.contract = tst.contract
              AND tokens.token_id = tst.token_id
          `;

          conditions.push(`tokens.collection_id IN ($/collectionsIds:csv/)`);
        }
      }

      if (query.source) {
        const sources = await Sources.getInstance();
        const source = sources.getByDomain(query.source);

        if (!source) {
          return { orders: [] };
        }

        (query as any).source = source.id;
        conditions.push(`orders.source_id_int = $/source/`);
      }

      if (query.native) {
        conditions.push(`orders.is_reservoir`);
      }

      if (!query.includePrivate) {
        conditions.push(
          `orders.taker = '\\x0000000000000000000000000000000000000000' OR orders.taker IS NULL`
        );
      }

      if (query.excludeEOA) {
        conditions.push(`orders.kind != 'blur'`);
      }

      if (orderStatusFilter) {
        conditions.push(orderStatusFilter);
      }

      if (query.continuation) {
        const [priceOrCreatedAt, id] = splitContinuation(
          query.continuation,
          /^\d+(.\d+)?_0x[a-f0-9]{64}$/
        );
        (query as any).priceOrCreatedAt = priceOrCreatedAt;
        (query as any).id = id;

        if (query.sortBy === "price") {
          if (query.normalizeRoyalties) {
            conditions.push(`(orders.normalized_value, orders.id) > ($/priceOrCreatedAt/, $/id/)`);
          } else {
            conditions.push(`(orders.price, orders.id) > ($/priceOrCreatedAt/, $/id/)`);
          }
        } else {
          conditions.push(
            `(orders.created_at, orders.id) < (to_timestamp($/priceOrCreatedAt/), $/id/)`
          );
        }
      }

      baseQuery += communityFilter;
      baseQuery += collectionSetFilter;

      if (conditions.length) {
        baseQuery += " WHERE " + conditions.map((c) => `(${c})`).join(" AND ");
      }

      // Sorting
      if (query.sortBy === "price") {
        if (query.normalizeRoyalties) {
          baseQuery += ` ORDER BY orders.normalized_value, orders.id`;
        } else {
          baseQuery += ` ORDER BY orders.price, orders.id`;
        }
      } else {
        baseQuery += ` ORDER BY orders.created_at DESC, orders.id DESC`;
      }

      // Pagination
      baseQuery += ` LIMIT $/limit/`;

      const rawResult = await redb.manyOrNone(baseQuery, query);

      let continuation = null;
      if (rawResult.length === query.limit) {
        if (query.sortBy === "price") {
          if (query.normalizeRoyalties) {
            continuation = buildContinuation(
              rawResult[rawResult.length - 1].normalized_value ??
                rawResult[rawResult.length - 1].price + "_" + rawResult[rawResult.length - 1].id
            );
          } else {
            continuation = buildContinuation(
              rawResult[rawResult.length - 1].price + "_" + rawResult[rawResult.length - 1].id
            );
          }
        } else {
          continuation = buildContinuation(
            rawResult[rawResult.length - 1].created_at + "_" + rawResult[rawResult.length - 1].id
          );
        }
      }

      const result = rawResult.map(async (r) => {
        return await getJoiOrderObject({
          id: r.id,
          kind: r.kind,
          side: r.side,
          status: r.status,
          tokenSetId: r.token_set_id,
          tokenSetSchemaHash: r.token_set_schema_hash,
          contract: r.contract,
          maker: r.maker,
          taker: r.taker,
          prices: {
            gross: {
              amount: query.normalizeRoyalties
                ? r.currency_normalized_value ?? r.price
                : r.currency_price ?? r.price,
              nativeAmount: query.normalizeRoyalties ? r.normalized_value ?? r.price : r.price,
            },
<<<<<<< HEAD
            net: {
              amount: getNetAmount(r.currency_price ?? r.price, _.min([r.fee_bps, 10000])),
              nativeAmount: getNetAmount(r.price, _.min([r.fee_bps, 10000])),
            },
            currency: r.currency,
=======
            r.currency
              ? fromBuffer(r.currency)
              : r.side === "sell"
              ? Sdk.Common.Addresses.Eth[config.chainId]
              : Sdk.Common.Addresses.Weth[config.chainId],
            query.displayCurrency
          ),
          validFrom: Number(r.valid_from),
          validUntil: Number(r.valid_until),
          quantityFilled: Number(r.quantity_filled),
          quantityRemaining: Number(r.quantity_remaining),
          dynamicPricing: query.includeDynamicPricing
            ? await getJoiDynamicPricingObject(
                r.dynamic,
                r.kind,
                query.normalizeRoyalties,
                r.raw_data,
                r.currency ? fromBuffer(r.currency) : undefined,
                r.missing_royalties ? r.missing_royalties : undefined
              )
            : null,
          criteria: r.criteria,
          source: {
            id: source?.address,
            domain: source?.domain,
            name: source?.getTitle(),
            icon: source?.getIcon(),
            url: source?.metadata.url,
>>>>>>> aefe1a81
          },
          validFrom: r.valid_from,
          validUntil: r.valid_until,
          quantityFilled: r.quantity_filled,
          quantityRemaining: r.quantity_remaining,
          criteria: r.criteria,
          sourceIdInt: r.source_id_int,
          feeBps: r.fee_bps,
          feeBreakdown: r.fee_breakdown,
          expiration: r.expiration,
          isReservoir: r.is_reservoir,
          createdAt: r.created_at,
          updatedAt: r.updated_at,
          includeRawData: query.includeRawData,
          rawData: r.raw_data,
          normalizeRoyalties: query.normalizeRoyalties,
          missingRoyalties: r.missing_royalties,
          dynamic: r.dynamic,
        });
      });

      return {
        orders: await Promise.all(result),
        continuation,
      };
    } catch (error) {
      logger.error(`get-orders-asks-${version}-handler`, `Handler failure: ${error}`);
      throw error;
    }
  },
};<|MERGE_RESOLUTION|>--- conflicted
+++ resolved
@@ -17,11 +17,8 @@
 } from "@/common/utils";
 import { CollectionSets } from "@/models/collection-sets";
 import { Orders } from "@/utils/orders";
-<<<<<<< HEAD
 import { Sources } from "@/models/sources";
-=======
 import { TokenSets } from "@/models/token-sets";
->>>>>>> aefe1a81
 
 const version = "v4";
 
@@ -450,42 +447,11 @@
                 : r.currency_price ?? r.price,
               nativeAmount: query.normalizeRoyalties ? r.normalized_value ?? r.price : r.price,
             },
-<<<<<<< HEAD
             net: {
               amount: getNetAmount(r.currency_price ?? r.price, _.min([r.fee_bps, 10000])),
               nativeAmount: getNetAmount(r.price, _.min([r.fee_bps, 10000])),
             },
             currency: r.currency,
-=======
-            r.currency
-              ? fromBuffer(r.currency)
-              : r.side === "sell"
-              ? Sdk.Common.Addresses.Eth[config.chainId]
-              : Sdk.Common.Addresses.Weth[config.chainId],
-            query.displayCurrency
-          ),
-          validFrom: Number(r.valid_from),
-          validUntil: Number(r.valid_until),
-          quantityFilled: Number(r.quantity_filled),
-          quantityRemaining: Number(r.quantity_remaining),
-          dynamicPricing: query.includeDynamicPricing
-            ? await getJoiDynamicPricingObject(
-                r.dynamic,
-                r.kind,
-                query.normalizeRoyalties,
-                r.raw_data,
-                r.currency ? fromBuffer(r.currency) : undefined,
-                r.missing_royalties ? r.missing_royalties : undefined
-              )
-            : null,
-          criteria: r.criteria,
-          source: {
-            id: source?.address,
-            domain: source?.domain,
-            name: source?.getTitle(),
-            icon: source?.getIcon(),
-            url: source?.metadata.url,
->>>>>>> aefe1a81
           },
           validFrom: r.valid_from,
           validUntil: r.valid_until,
