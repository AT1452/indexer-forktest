/* eslint-disable @typescript-eslint/no-explicit-any */

import * as Boom from "@hapi/boom";
import { Request, RouteOptions } from "@hapi/hapi";
import * as Sdk from "@reservoir0x/sdk";
import Joi from "joi";

import { redb } from "@/common/db";
import { logger } from "@/common/logger";
import { config } from "@/config/index";
import { getNetworkSettings } from "@/config/network";
import { getOrUpdateBlurRoyalties } from "@/utils/blur";
import * as marketplaceFees from "@/utils/marketplace-fees";

type PaymentToken = {
  address: string;
  decimals: number;
  name: string;
  symbol: string;
};

type Marketplace = {
  name: string;
  domain?: string;
  imageUrl: string;
  fee: {
    bps: number;
  };
  royalties?: {
    minBps: number;
    maxBps: number;
  };
  orderbook: string | null;
  orderKind: string | null;
  listingEnabled: boolean;
  customFeesSupported: boolean;
  collectionBidSupported?: boolean;
  minimumBidExpiry?: number;
  minimumPrecision?: string;
  supportedBidCurrencies: string[];
  paymentTokens?: PaymentToken[];
};

const version = "v1";

export const getCollectionSupportedMarketplacesV1Options: RouteOptions = {
  description: "Supported marketplaces by collection",
  notes:
    "The ReservoirKit `ListModal` client utilizes this API to identify the marketplace(s) it can list on.",
  tags: ["api", "Collections"],
  plugins: {
    "hapi-swagger": {
      order: 5,
    },
  },
  validate: {
    params: Joi.object({
      collection: Joi.string()
        .lowercase()
        .required()
        .description(
          "Filter to a particular collection, e.g. `0x8d04a8c79ceb0889bdd12acdf3fa9d207ed3ff63`"
        ),
    }),
  },
  response: {
    schema: Joi.object({
      marketplaces: Joi.array().items(
        Joi.object({
          name: Joi.string(),
          domain: Joi.string().optional(),
          imageUrl: Joi.string(),
          fee: Joi.object({
            bps: Joi.number(),
          }).description("Marketplace Fee"),
          royalties: Joi.object({
            minBps: Joi.number(),
            maxBps: Joi.number(),
          }),
          orderbook: Joi.string().allow(null),
          orderKind: Joi.string().allow(null),
          listingEnabled: Joi.boolean(),
          customFeesSupported: Joi.boolean(),
          minimumBidExpiry: Joi.number(),
          minimumPrecision: Joi.string(),
          collectionBidSupported: Joi.boolean(),
          supportedBidCurrencies: Joi.array()
            .items(Joi.string())
            .description("erc20 contract addresses"),
          paymentTokens: Joi.array()
            .items(
              Joi.object({
                address: Joi.string(),
                decimals: Joi.number(),
                name: Joi.string(),
                symbol: Joi.string(),
              })
            )
            .allow(null),
        })
      ),
    }),
  },
  handler: async (request: Request) => {
    const params = request.params as any;

    try {
      const collectionResult = await redb.oneOrNone(
        `
          SELECT
            collections.royalties,
            collections.new_royalties,
            collections.marketplace_fees,
<<<<<<< HEAD
            collections.payment_tokens,
            collections.contract
=======
            collections.contract,
            collections.token_count
>>>>>>> ed52b0e0
          FROM collections
          JOIN contracts
            ON collections.contract = contracts.address
          WHERE collections.id = $/collection/
          LIMIT 1
        `,
        { collection: params.collection }
      );

      if (!collectionResult) {
        throw Boom.badRequest(`Collection ${params.collection} not found`);
      }

      const ns = getNetworkSettings();

      const marketplaces: Marketplace[] = [
        {
          name: "LooksRare",
          domain: "looksrare.org",
          imageUrl: `https://${ns.subDomain}.reservoir.tools/redirect/sources/looksrare/logo/v2`,
          fee: {
            bps: 50,
          },
          orderbook: "looks-rare",
          orderKind: "looks-rare-v2",
          listingEnabled: false,
          minimumBidExpiry: 15 * 60,
          customFeesSupported: false,
          supportedBidCurrencies: [Sdk.Common.Addresses.Weth[config.chainId]],
        },
        {
          name: "X2Y2",
          domain: "x2y2.io",
          imageUrl: `https://${ns.subDomain}.reservoir.tools/redirect/sources/x2y2/logo/v2`,
          fee: {
            bps: 50,
          },
          orderbook: "x2y2",
          orderKind: "x2y2",
          listingEnabled: false,
          customFeesSupported: false,
          supportedBidCurrencies: [Sdk.Common.Addresses.Weth[config.chainId]],
        },
      ];

      type Royalty = { bps: number; recipient: string };

      // Handle Reservoir
      {
        const royalties: Royalty[] = collectionResult.royalties ?? [];
        marketplaces.push({
          name: "Reservoir",
          imageUrl: `https://${ns.subDomain}.reservoir.tools/redirect/sources/reservoir/logo/v2`,
          fee: {
            bps: 0,
          },
          royalties: {
            minBps: 0,
            maxBps: royalties.map((r) => r.bps).reduce((a, b) => a + b, 0),
          },
          orderbook: "reservoir",
          orderKind: "seaport-v1.5",
          listingEnabled: true,
          customFeesSupported: true,
          collectionBidSupported: Number(collectionResult.token_count) <= config.maxTokenSetSize,
          supportedBidCurrencies: Object.keys(ns.supportedBidCurrencies),
        });
      }

      // Handle OpenSea
      {
        let openseaMarketplaceFees: Royalty[] = collectionResult.marketplace_fees?.opensea;
        if (collectionResult.marketplace_fees?.opensea == null) {
          openseaMarketplaceFees = await marketplaceFees.getCollectionOpenseaFees(
            params.collection,
            collectionResult.contract
          );
        }

        const openseaRoyalties: Royalty[] = collectionResult.new_royalties?.opensea;

        let maxOpenseaRoyaltiesBps: number | undefined;
        if (openseaRoyalties) {
          maxOpenseaRoyaltiesBps = openseaRoyalties
            .map(({ bps }) => bps)
            .reduce((a, b) => a + b, 0);
        }

        marketplaces.push({
          name: "OpenSea",
          domain: "opensea.io",
          imageUrl: `https://${ns.subDomain}.reservoir.tools/redirect/sources/opensea/logo/v2`,
          fee: {
            bps: openseaMarketplaceFees[0]?.bps ?? 0,
          },
          royalties: maxOpenseaRoyaltiesBps
            ? {
                minBps: Math.min(maxOpenseaRoyaltiesBps, 50),
                maxBps: maxOpenseaRoyaltiesBps,
              }
            : undefined,
          orderbook: "opensea",
          orderKind: "seaport-v1.5",
          listingEnabled: false,
          customFeesSupported: false,
          minimumBidExpiry: 15 * 60,
          supportedBidCurrencies: Object.keys(ns.supportedBidCurrencies),
          paymentTokens: collectionResult.payment_tokens?.opensea,
        });
      }

      // Handle Blur
      if (Sdk.Blur.Addresses.Beth[config.chainId]) {
        const royalties = await getOrUpdateBlurRoyalties(params.collection);
        if (royalties) {
          marketplaces.push({
            name: "Blur",
            domain: "blur.io",
            imageUrl: `https://${ns.subDomain}.reservoir.tools/redirect/sources/blur.io/logo/v2`,
            fee: {
              bps: 0,
            },
            royalties: royalties
              ? {
                  minBps: royalties.minimumRoyaltyBps,
                  // If the maximum royalty is not available for Blur, use the OpenSea one
                  maxBps:
                    royalties.maximumRoyaltyBps ??
                    marketplaces[marketplaces.length - 1].royalties?.maxBps,
                }
              : undefined,
            orderbook: "blur",
            orderKind: "blur",
            listingEnabled: false,
            customFeesSupported: false,
            minimumPrecision: "0.01",
            minimumBidExpiry: 10 * 24 * 60 * 60,
            supportedBidCurrencies: [Sdk.Blur.Addresses.Beth[config.chainId]],
          });
        }
      }

      marketplaces.forEach((marketplace) => {
        let listableOrderbooks = ["reservoir"];
        switch (config.chainId) {
          case 1: {
            listableOrderbooks = ["reservoir", "opensea", "looks-rare", "x2y2", "blur"];
            break;
          }
          case 4: {
            listableOrderbooks = ["reservoir", "opensea", "looks-rare"];
            break;
          }
          case 5: {
            listableOrderbooks = ["reservoir", "opensea", "looks-rare", "x2y2"];
            break;
          }
          case 10: {
            listableOrderbooks = ["reservoir", "opensea"];
            break;
          }
          case 137: {
            listableOrderbooks = ["reservoir", "opensea"];
            break;
          }
        }

        marketplace.listingEnabled = !!(
          marketplace.orderbook && listableOrderbooks.includes(marketplace.orderbook)
        );
      });

      return { marketplaces };
    } catch (error) {
      logger.error(
        `get-collection-supported-marketplaces-${version}-handler`,
        `Handler failure: ${error}`
      );
      throw error;
    }
  },
};<|MERGE_RESOLUTION|>--- conflicted
+++ resolved
@@ -111,13 +111,9 @@
             collections.royalties,
             collections.new_royalties,
             collections.marketplace_fees,
-<<<<<<< HEAD
             collections.payment_tokens,
-            collections.contract
-=======
             collections.contract,
             collections.token_count
->>>>>>> ed52b0e0
           FROM collections
           JOIN contracts
             ON collections.contract = contracts.address
