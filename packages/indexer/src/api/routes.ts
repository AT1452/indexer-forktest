--- conflicted
+++ resolved
@@ -25,11 +25,7 @@
 import * as syncEndpoints from "@/api/endpoints/sync";
 import * as assetsEndpoints from "@/api/endpoints/assets";
 import * as sourcesEndpoints from "@/api/endpoints/sources";
-<<<<<<< HEAD
-=======
-import * as websocketEndpoints from "@/api/endpoints/websocket";
 import * as debugEndpoints from "@/api/endpoints/debug";
->>>>>>> a7aab1a5
 
 export const setupRoutes = (server: Server) => {
   // Activity
@@ -1373,16 +1369,6 @@
     method: "GET",
     path: "/sources/v1",
     options: sourcesEndpoints.getSourcesV1Options,
-  });
-<<<<<<< HEAD
-=======
-
-  // Websocket
-
-  server.route({
-    method: "POST",
-    path: "/websocket/user-auth",
-    options: websocketEndpoints.postWebsocketUserAuthOptions,
   });
 
   // Debug APIs
@@ -1411,5 +1397,4 @@
       options: debugEndpoints.resetOptions,
     });
   }
->>>>>>> a7aab1a5
 };