--- conflicted
+++ resolved
@@ -739,7 +739,6 @@
       };
     }
 
-<<<<<<< HEAD
     case "caviar-v1": {
       const sdkOrder = new Sdk.CaviarV1.Order(config.chainId, order.rawData);
 
@@ -760,14 +759,15 @@
         extraArgs: {
           stolenProof: messages[0],
         },
-=======
+      };
+    }
+
     case "payment-processor": {
       const sdkOrder = new Sdk.PaymentProcessor.Order(config.chainId, order.rawData);
       return {
         kind: "payment-processor",
         ...common,
         order: sdkOrder,
->>>>>>> 2ddcb276
       };
     }
 
