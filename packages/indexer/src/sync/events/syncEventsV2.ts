import { Filter } from "@ethersproject/abstract-provider";

import { logger } from "@/common/logger";
import { baseProvider } from "@/common/provider";
import { EventKind, getEventData } from "@/events-sync/data";
import { EventsBatch, EventsByKind, processEventsBatch } from "@/events-sync/handlers";
import { EnhancedEvent } from "@/events-sync/handlers/utils";
import { parseEvent } from "@/events-sync/parserV2";
import * as es from "@/events-sync/storage";
import * as syncEventsUtils from "@/events-sync/utilsV2";
import * as blocksModel from "@/models/blocks";
import getUuidByString from "uuid-by-string";

// import * as realtimeEventsSyncV2 from "@/jobs/events-sync/realtime-queue-v2";

import * as removeUnsyncedEventsActivities from "@/jobs/activities/remove-unsynced-events-activities";

export const extractEventsBatches = (enhancedEvents: EnhancedEvent[]): EventsBatch[] => {
  const txHashToEvents = new Map<string, EnhancedEvent[]>();

  enhancedEvents.forEach((event) => {
    const txHash = event.baseEventParams.txHash;
    if (!txHashToEvents.has(txHash)) {
      txHashToEvents.set(txHash, []);
    }
    txHashToEvents.get(txHash)!.push(event);
  });

  const txHashToEventsBatch = new Map<string, EventsBatch>();

  [...txHashToEvents.entries()].forEach(([txHash, events]) => {
    const kindToEvents = new Map<EventKind, EnhancedEvent[]>();
    let blockHash = "";

    for (const event of events) {
      if (!kindToEvents.has(event.kind)) {
        kindToEvents.set(event.kind, []);
      }

      if (!blockHash) {
        blockHash = event.baseEventParams.blockHash;
      }

      kindToEvents.get(event.kind)!.push(event);
    }

    const eventsByKind: EventsByKind[] = [
      {
        kind: "erc20",
        data: kindToEvents.get("erc20") ?? [],
      },
      {
        kind: "erc721",
        data: kindToEvents.get("erc721") ?? [],
      },
      {
        kind: "erc1155",
        data: kindToEvents.get("erc1155") ?? [],
      },
      {
        kind: "blur",
        data: kindToEvents.get("blur") ?? [],
      },
      {
        kind: "cryptopunks",
        data: kindToEvents.get("cryptopunks") ?? [],
      },
      {
        kind: "decentraland",
        data: kindToEvents.get("decentraland") ?? [],
      },
      {
        kind: "element",
        data: kindToEvents.get("element") ?? [],
      },
      {
        kind: "foundation",
        data: kindToEvents.get("foundation") ?? [],
      },
      {
        kind: "looks-rare",
        data: kindToEvents.has("looks-rare")
          ? [
              ...kindToEvents.get("looks-rare")!,
              // To properly validate bids, we need some additional events
              ...events.filter((e) => e.subKind === "erc20-transfer"),
            ]
          : [],
      },
      {
        kind: "nftx",
        data: kindToEvents.get("nftx") ?? [],
      },
      {
        kind: "nouns",
        data: kindToEvents.get("nouns") ?? [],
      },
      {
        kind: "quixotic",
        data: kindToEvents.get("quixotic") ?? [],
      },
      {
        kind: "seaport",
        data: kindToEvents.has("seaport")
          ? [
              ...kindToEvents.get("seaport")!,
              // To properly validate bids, we need some additional events
              ...events.filter((e) => e.subKind === "erc20-transfer"),
            ]
          : [],
      },
      {
        kind: "sudoswap",
        data: kindToEvents.get("sudoswap") ?? [],
      },
      {
        kind: "wyvern",
        data: kindToEvents.has("wyvern")
          ? [
              ...events.filter((e) => e.subKind === "erc721-transfer"),
              ...kindToEvents.get("wyvern")!,
              // To properly validate bids, we need some additional events
              ...events.filter((e) => e.subKind === "erc20-transfer"),
            ]
          : [],
      },
      {
        kind: "x2y2",
        data: kindToEvents.has("x2y2")
          ? [
              ...kindToEvents.get("x2y2")!,
              // To properly validate bids, we need some additional events
              ...events.filter((e) => e.subKind === "erc20-transfer"),
            ]
          : [],
      },
      {
        kind: "zeroex-v4",
        data: kindToEvents.has("zeroex-v4")
          ? [
              ...kindToEvents.get("zeroex-v4")!,
              // To properly validate bids, we need some additional events
              ...events.filter((e) => e.subKind === "erc20-transfer"),
            ]
          : [],
      },
      {
        kind: "zora",
        data: kindToEvents.get("zora") ?? [],
      },
      {
        kind: "universe",
        data: kindToEvents.get("universe") ?? [],
      },
      {
        kind: "rarible",
        data: kindToEvents.has("rarible")
          ? [
              ...kindToEvents.get("rarible")!,
              // To properly validate bids, we need some additional events
              ...events.filter((e) => e.subKind === "erc20-transfer"),
            ]
          : [],
      },
      {
        kind: "manifold",
        data: kindToEvents.get("manifold") ?? [],
      },
      {
        kind: "tofu",
        data: kindToEvents.get("tofu") ?? [],
      },
      {
        kind: "bend-dao",
        data: kindToEvents.get("bend-dao") ?? [],
      },
      {
        kind: "nft-trader",
        data: kindToEvents.get("nft-trader") ?? [],
      },
      {
        kind: "okex",
        data: kindToEvents.get("okex") ?? [],
      },
      {
        kind: "superrare",
        data: kindToEvents.get("superrare") ?? [],
      },
      {
        kind: "flow",
        data: kindToEvents.has("flow")
          ? [
              ...kindToEvents.get("flow")!,
              // To properly validate bids, we need some additional events
              ...events.filter((e) => e.subKind === "erc20-transfer"),
            ]
          : [],
      },
      {
        kind: "zeroex-v2",
        data: kindToEvents.get("zeroex-v2") ?? [],
      },
      {
        kind: "zeroex-v3",
        data: kindToEvents.get("zeroex-v3") ?? [],
      },
      {
        kind: "treasure",
        data: kindToEvents.get("treasure") ?? [],
      },
      {
        kind: "looks-rare-v2",
        data: kindToEvents.get("looks-rare-v2") ?? [],
      },
    ];

    txHashToEventsBatch.set(txHash, {
      id: getUuidByString(`${txHash}:${blockHash}`),
      events: eventsByKind,
    });
  });

  return [...txHashToEventsBatch.values()];
};

export const syncEvents = async (block: number) => {
  try {
    logger.info("sync-events-v2", `Events realtime syncing block ${block}`);
    const startSyncTime = Date.now();

    const startGetBlockTime = Date.now();
    const blockData = await syncEventsUtils.fetchBlock(block);
    if (!blockData) {
      logger.warn("sync-events-v2", `Block ${block} not found`);
      throw new Error(`Block ${block} not found`);
    }
    const endGetBlockTime = Date.now();

    const eventFilter: Filter = {
      topics: [[...new Set(getEventData().map(({ topic }) => topic))]],
<<<<<<< HEAD
      fromBlock: block,
      toBlock: block,
=======

      // convert block to hexadecimal
      fromBlock: `0x${block.toString(16)}`,
      toBlock: `0x${block.toString(16)}`,
>>>>>>> ea23a3c1
    };

    logger.info(
      "sync-events-v2",
      `Events realtime syncing block ${block} - getLogs using filter: ${JSON.stringify(
        eventFilter
      )}`
    );

    const availableEventData = getEventData();

    const startProcessLogsAndSaveDataTime = Date.now();
    const [logs] = await Promise.all([
      baseProvider.getLogs(eventFilter),
      blocksModel.saveBlock({
        number: block,
        hash: blockData.hash,
        timestamp: blockData.timestamp,
      }),
      syncEventsUtils.saveBlockTransactions(blockData),
    ]);

    const endProcessLogsAndSaveDataTime = Date.now();

    let enhancedEvents = logs.map((log) => {
      try {
        const baseEventParams = parseEvent(log, blockData.timestamp);

        const eventData = availableEventData.find(
          ({ addresses, numTopics, topic }) =>
            log.topics[0] === topic &&
            log.topics.length === numTopics &&
            (addresses ? addresses[log.address.toLowerCase()] : true)
        );
        if (eventData) {
          return {
            kind: eventData.kind,
            subKind: eventData.subKind,
            baseEventParams,
            log,
          };
        }
      } catch (error) {
        logger.error("sync-events-v2", `Failed to handle events: ${error}`);
        throw error;
      }
    });

    enhancedEvents = enhancedEvents.filter((e) => e) as EnhancedEvent[];

    logger.info(
      "sync-events-v2",
      `Events realtime syncing block ${block} - ${enhancedEvents.length} events`
    );
    // Process the retrieved events
    const eventsBatches = extractEventsBatches(enhancedEvents as EnhancedEvent[]);

    logger.info(
      "sync-events-v2",
      `Events realtime syncing block ${block} - ${eventsBatches.length} batches`
    );

    const startProcessEventBatchesTime = Date.now();
    await Promise.all(
      eventsBatches.map(async (eventsBatch) => {
        await processEventsBatch(eventsBatch, false);
      })
    );

    const endProcessEventBatchesTime = Date.now();

    const endSyncTime = Date.now();

    logger.info(
      "sync-events-timing-v2",
      JSON.stringify({
        message: `Events realtime syncing block ${block}`,
        block,
        syncTime: endSyncTime - startSyncTime,
        blockSyncTime: endProcessLogsAndSaveDataTime - startSyncTime,
        getBlockTime: endGetBlockTime - startGetBlockTime,
        processLogsAndSaveDataTime: endProcessLogsAndSaveDataTime - startProcessLogsAndSaveDataTime,
        processEventBatchesTime: endProcessEventBatchesTime - startProcessEventBatchesTime,
      })
    );
  } catch (error) {
    logger.error("sync-events-v2", `Events realtime syncing failed: ${error}, block: ${block}`);
    throw error;
  }
};

export const unsyncEvents = async (block: number, blockHash: string) => {
  await Promise.all([
    es.fills.removeEvents(block, blockHash),
    es.bulkCancels.removeEvents(block, blockHash),
    es.nonceCancels.removeEvents(block, blockHash),
    es.cancels.removeEvents(block, blockHash),
    es.ftTransfers.removeEvents(block, blockHash),
    es.nftApprovals.removeEvents(block, blockHash),
    es.nftTransfers.removeEvents(block, blockHash),
    removeUnsyncedEventsActivities.addToQueue(blockHash),
  ]);
};<|MERGE_RESOLUTION|>--- conflicted
+++ resolved
@@ -238,15 +238,8 @@
 
     const eventFilter: Filter = {
       topics: [[...new Set(getEventData().map(({ topic }) => topic))]],
-<<<<<<< HEAD
       fromBlock: block,
       toBlock: block,
-=======
-
-      // convert block to hexadecimal
-      fromBlock: `0x${block.toString(16)}`,
-      toBlock: `0x${block.toString(16)}`,
->>>>>>> ea23a3c1
     };
 
     logger.info(
