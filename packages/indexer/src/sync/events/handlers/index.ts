import { logger } from "@/common/logger";
import { EventKind } from "@/events-sync/data";
import {
  EnhancedEvent,
  OnChainData,
  initOnChainData,
  processOnChainData,
} from "@/events-sync/handlers/utils";

import * as erc20 from "@/events-sync/handlers/erc20";
import * as erc721 from "@/events-sync/handlers/erc721";
import * as erc1155 from "@/events-sync/handlers/erc1155";
import * as blur from "@/events-sync/handlers/blur";
import * as cryptopunks from "@/events-sync/handlers/cryptopunks";
import * as decentraland from "@/events-sync/handlers/decentraland";
import * as element from "@/events-sync/handlers/element";
import * as foundation from "@/events-sync/handlers/foundation";
import * as looksrare from "@/events-sync/handlers/looks-rare";
import * as nftx from "@/events-sync/handlers/nftx";
import * as nouns from "@/events-sync/handlers/nouns";
import * as quixotic from "@/events-sync/handlers/quixotic";
import * as seaport from "@/events-sync/handlers/seaport";
import * as sudoswap from "@/events-sync/handlers/sudoswap";
import * as wyvern from "@/events-sync/handlers/wyvern";
import * as x2y2 from "@/events-sync/handlers/x2y2";
import * as zeroExV4 from "@/events-sync/handlers/zeroex-v4";
import * as zora from "@/events-sync/handlers/zora";
import * as rarible from "@/events-sync/handlers/rarible";
import * as manifold from "@/events-sync/handlers/manifold";
import * as tofu from "@/events-sync/handlers/tofu";
import * as nftTrader from "@/events-sync/handlers/nft-trader";
import * as okex from "@/events-sync/handlers/okex";
import * as bendDao from "@/events-sync/handlers/bend-dao";
import * as superrare from "@/events-sync/handlers/superrare";
import * as zeroExV2 from "@/events-sync/handlers/zeroex-v2";
import * as zeroExV3 from "@/events-sync/handlers/zeroex-v3";
import * as treasure from "@/events-sync/handlers/treasure";
import * as looksRareV2 from "@/events-sync/handlers/looks-rare-v2";
import * as blend from "@/events-sync/handlers/blend";
import * as collectionxyz from "@/events-sync/handlers/collectionxyz";
import * as sudoswapV2 from "@/events-sync/handlers/sudoswap-v2";
<<<<<<< HEAD
import * as caviarV1 from "@/events-sync/handlers/caviar-v1";
=======
import * as paymentProcessor from "@/events-sync/handlers/payment-processor";
import * as thirdweb from "@/events-sync/handlers/thirdweb";
import * as seadrop from "@/events-sync/handlers/seadrop";
import * as blurV2 from "@/events-sync/handlers/blur-v2";
>>>>>>> 1f7a59c7

// A list of events having the same high-level kind
export type EventsByKind = {
  kind: EventKind;
  data: EnhancedEvent[];
};

// A batch of events to get processed together
export type EventsBatch = {
  id: string;
  events: EventsByKind[];
  backfill?: boolean;
};

// Map each high-level event kind to its corresponding handler
export const eventKindToHandler = new Map<
  EventKind,
  (e: EnhancedEvent[], d: OnChainData, backfill?: boolean) => Promise<void>
>([
  ["erc20", (e, d) => erc20.handleEvents(e, d)],
  ["erc721", (e, d) => erc721.handleEvents(e, d)],
  ["erc1155", (e, d) => erc1155.handleEvents(e, d)],
  ["blur", (e, d) => blur.handleEvents(e, d)],
  ["collectionxyz", (e, d) => collectionxyz.handleEvents(e, d)],
  ["cryptopunks", (e, d) => cryptopunks.handleEvents(e, d)],
  ["decentraland", (e, d) => decentraland.handleEvents(e, d)],
  ["element", (e, d) => element.handleEvents(e, d)],
  ["foundation", (e, d) => foundation.handleEvents(e, d)],
  ["looks-rare", (e, d) => looksrare.handleEvents(e, d)],
  ["nftx", (e, d) => nftx.handleEvents(e, d)],
  ["nouns", (e, d) => nouns.handleEvents(e, d)],
  ["quixotic", (e, d) => quixotic.handleEvents(e, d)],
  ["seaport", (e, d) => seaport.handleEvents(e, d)],
  ["sudoswap", (e, d) => sudoswap.handleEvents(e, d)],
  ["wyvern", (e, d) => wyvern.handleEvents(e, d)],
  ["x2y2", (e, d) => x2y2.handleEvents(e, d)],
  ["zeroex-v4", (e, d, b) => zeroExV4.handleEvents(e, d, b)],
  ["zora", (e, d) => zora.handleEvents(e, d)],
  ["rarible", (e, d) => rarible.handleEvents(e, d)],
  ["manifold", (e, d) => manifold.handleEvents(e, d)],
  ["tofu", (e, d) => tofu.handleEvents(e, d)],
  ["nft-trader", (e, d) => nftTrader.handleEvents(e, d)],
  ["okex", (e, d) => okex.handleEvents(e, d)],
  ["bend-dao", (e, d) => bendDao.handleEvents(e, d)],
  ["superrare", (e, d) => superrare.handleEvents(e, d)],
  ["zeroex-v2", (e, d) => zeroExV2.handleEvents(e, d)],
  ["zeroex-v3", (e, d) => zeroExV3.handleEvents(e, d)],
  ["treasure", (e, d) => treasure.handleEvents(e, d)],
  ["looks-rare-v2", (e, d) => looksRareV2.handleEvents(e, d)],
  ["sudoswap-v2", (e, d) => sudoswapV2.handleEvents(e, d)],
  ["blend", (e, d) => blend.handleEvents(e, d)],
<<<<<<< HEAD
  ["caviar-v1", (e, d) => caviarV1.handleEvents(e, d)],
=======
  ["payment-processor", (e, d) => paymentProcessor.handleEvents(e, d)],
  ["thirdweb", (e, d) => thirdweb.handleEvents(e, d)],
  ["seadrop", (e, d) => seadrop.handleEvents(e, d)],
  ["blur-v2", (e, d) => blurV2.handleEvents(e, d)],
>>>>>>> 1f7a59c7
]);

export const processEventsBatch = async (batch: EventsBatch, skipProcessing?: boolean) => {
  const onChainData = initOnChainData();
  await Promise.all(
    batch.events.map(async (events) => {
      if (!events.data.length) {
        return;
      }
      const handler = eventKindToHandler.get(events.kind);
      if (handler) {
        await handler(events.data, onChainData, batch.backfill);
      } else {
        logger.error(
          "process-events-batch",
          JSON.stringify({
            error: "missing-handler-for-event-kind",
            data: `Event kind ${events.kind} is missing a corresponding handler`,
          })
        );
      }
    })
  );

  if (!skipProcessing) {
    await processOnChainData(onChainData, batch.backfill);
  }

  return onChainData;
};

export const processEventsBatchV2 = async (batches: EventsBatch[]) => {
  const startTime = Date.now();
  const onChainData = initOnChainData();

  const batchArray = batches.map((batch) => {
    return batch.events.map((events) => {
      return events;
    });
  });

  const flattenedArray = batchArray.flat(2);

  const startProcessLogsTime = Date.now();

  const latencies: {
    eventKind: EventKind;
    latency: number;
  }[] = [];
  await Promise.all(
    flattenedArray.map(async (events) => {
      const startTime = Date.now();
      if (!events.data.length) {
        return;
      }
      const handler = eventKindToHandler.get(events.kind);
      if (handler) {
        await handler(events.data, onChainData, false);
      } else {
        logger.error(
          "process-events-batch",
          JSON.stringify({
            error: "missing-handler-for-event-kind",
            data: `Event kind ${events.kind} is missing a corresponding handler`,
          })
        );
      }

      const endTime = Date.now();

      latencies.push({
        eventKind: events.kind,
        latency: endTime - startTime,
      });
    })
  );
  const endProcessLogsTime = Date.now();

  const startSaveOnChainDataTime = Date.now();
  const processOnChainLatencies = await processOnChainData(onChainData, false);
  const endSaveOnChainDataTime = Date.now();

  const endTime = Date.now();

  return {
    processLogsTime: endProcessLogsTime - startProcessLogsTime,
    saveOnChainDataTime: endSaveOnChainDataTime - startSaveOnChainDataTime,
    totalTime: endTime - startTime,
    latencies,
    processOnChainLatencies,
  };
};<|MERGE_RESOLUTION|>--- conflicted
+++ resolved
@@ -39,14 +39,11 @@
 import * as blend from "@/events-sync/handlers/blend";
 import * as collectionxyz from "@/events-sync/handlers/collectionxyz";
 import * as sudoswapV2 from "@/events-sync/handlers/sudoswap-v2";
-<<<<<<< HEAD
 import * as caviarV1 from "@/events-sync/handlers/caviar-v1";
-=======
 import * as paymentProcessor from "@/events-sync/handlers/payment-processor";
 import * as thirdweb from "@/events-sync/handlers/thirdweb";
 import * as seadrop from "@/events-sync/handlers/seadrop";
 import * as blurV2 from "@/events-sync/handlers/blur-v2";
->>>>>>> 1f7a59c7
 
 // A list of events having the same high-level kind
 export type EventsByKind = {
@@ -98,14 +95,11 @@
   ["looks-rare-v2", (e, d) => looksRareV2.handleEvents(e, d)],
   ["sudoswap-v2", (e, d) => sudoswapV2.handleEvents(e, d)],
   ["blend", (e, d) => blend.handleEvents(e, d)],
-<<<<<<< HEAD
   ["caviar-v1", (e, d) => caviarV1.handleEvents(e, d)],
-=======
   ["payment-processor", (e, d) => paymentProcessor.handleEvents(e, d)],
   ["thirdweb", (e, d) => thirdweb.handleEvents(e, d)],
   ["seadrop", (e, d) => seadrop.handleEvents(e, d)],
   ["blur-v2", (e, d) => blurV2.handleEvents(e, d)],
->>>>>>> 1f7a59c7
 ]);
 
 export const processEventsBatch = async (batch: EventsBatch, skipProcessing?: boolean) => {
