--- conflicted
+++ resolved
@@ -229,17 +229,16 @@
             data: kindToEvents.get("zeroex-v2") ?? [],
           },
           {
-<<<<<<< HEAD
+            kind: "zeroex-v3",
+            data: kindToEvents.get("zeroex-v3") ?? [],
+          },
+          {
+            kind: "treasure",
+            data: kindToEvents.get("treasure") ?? [],
+          },
+          {
             kind: "looks-rare-v2",
             data: kindToEvents.get("looks-rare-v2") ?? [],
-=======
-            kind: "zeroex-v3",
-            data: kindToEvents.get("zeroex-v3") ?? [],
-          },
-          {
-            kind: "treasure",
-            data: kindToEvents.get("treasure") ?? [],
->>>>>>> 82bdde97
           },
         ];
 
