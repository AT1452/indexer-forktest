import { Filter } from "@ethersproject/abstract-provider";
import _, { now } from "lodash";
import pLimit from "p-limit";

import { idb } from "@/common/db";
import { logger } from "@/common/logger";
import { getNetworkSettings } from "@/config/network";
import { baseProvider } from "@/common/provider";
import { EventKind, getEventData } from "@/events-sync/data";
import { EventsBatch, EventsByKind } from "@/events-sync/handlers";
import { EnhancedEvent } from "@/events-sync/handlers/utils";
import { parseEvent } from "@/events-sync/parser";
import * as es from "@/events-sync/storage";
import * as syncEventsUtils from "@/events-sync/utils";
import * as blocksModel from "@/models/blocks";
import getUuidByString from "uuid-by-string";

import { removeUnsyncedEventsActivitiesJob } from "@/jobs/activities/remove-unsynced-events-activities-job";
import { eventsSyncProcessBackfillJob } from "@/jobs/events-sync/process/events-sync-process-backfill";
import { blockCheckJob, BlockCheckJobPayload } from "@/jobs/events-sync/block-check-queue-job";
import { eventsSyncProcessRealtimeJob } from "@/jobs/events-sync/process/events-sync-process-realtime";

export const extractEventsBatches = async (
  enhancedEvents: EnhancedEvent[],
  backfill: boolean
): Promise<EventsBatch[]> => {
  const limit = pLimit(50);

  // First, associate each event to its corresponding tx
  const txHashToEvents = new Map<string, EnhancedEvent[]>();
  await Promise.all(
    enhancedEvents.map((event) =>
      limit(() => {
        const txHash = event.baseEventParams.txHash;
        if (!txHashToEvents.has(txHash)) {
          txHashToEvents.set(txHash, []);
        }
        txHashToEvents.get(txHash)!.push(event);
      })
    )
  );

  // Then, for each tx split the events by their kind
  const txHashToEventsBatch = new Map<string, EventsBatch>();
  await Promise.all(
    [...txHashToEvents.entries()].map(([txHash, events]) =>
      limit(() => {
        const kindToEvents = new Map<EventKind, EnhancedEvent[]>();
        let blockHash = "";
        let logIndex = null;
        let batchIndex = null;

        for (const event of events) {
          if (!kindToEvents.has(event.kind)) {
            kindToEvents.set(event.kind, []);
          }

          if (!blockHash) {
            blockHash = event.baseEventParams.blockHash;
            logIndex = event.baseEventParams.logIndex;
            batchIndex = event.baseEventParams.batchIndex;
          }

          kindToEvents.get(event.kind)!.push(event);
        }

        const eventsByKind: EventsByKind[] = [
          {
            kind: "erc20",
            data: kindToEvents.get("erc20") ?? [],
          },
          {
            kind: "erc721",
            data: kindToEvents.get("erc721") ?? [],
          },
          {
            kind: "erc1155",
            data: kindToEvents.get("erc1155") ?? [],
          },
          {
            kind: "blur",
            data: kindToEvents.get("blur") ?? [],
          },
          {
            kind: "cryptopunks",
            data: kindToEvents.get("cryptopunks") ?? [],
          },
          {
            kind: "decentraland",
            data: kindToEvents.get("decentraland") ?? [],
          },
          {
            kind: "element",
            data: kindToEvents.get("element") ?? [],
          },
          {
            kind: "foundation",
            data: kindToEvents.get("foundation") ?? [],
          },
          {
            kind: "looks-rare",
            data: kindToEvents.has("looks-rare")
              ? [
                  ...kindToEvents.get("looks-rare")!,
                  // To properly validate bids, we need some additional events
                  ...events.filter((e) => e.subKind === "erc20-transfer"),
                ]
              : [],
          },
          {
            kind: "nftx",
            data: kindToEvents.get("nftx") ?? [],
          },
          {
            kind: "nouns",
            data: kindToEvents.get("nouns") ?? [],
          },
          {
            kind: "quixotic",
            data: kindToEvents.get("quixotic") ?? [],
          },
          {
            kind: "seaport",
            data: kindToEvents.has("seaport")
              ? [
                  ...kindToEvents.get("seaport")!,
                  // To properly validate bids, we need some additional events
                  ...events.filter((e) => e.subKind === "erc20-transfer"),
                ]
              : [],
          },
          {
            kind: "sudoswap",
            data: kindToEvents.get("sudoswap") ?? [],
          },
          {
            kind: "sudoswap-v2",
            data: kindToEvents.get("sudoswap-v2") ?? [],
          },
          {
<<<<<<< HEAD
            kind: "midaswap",
            data: kindToEvents.get("midaswap") ?? [],
=======
            kind: "caviar-v1",
            data: kindToEvents.get("caviar-v1") ?? [],
>>>>>>> 7aff8456
          },
          {
            kind: "wyvern",
            data: kindToEvents.has("wyvern")
              ? [
                  ...events.filter((e) => e.subKind === "erc721-transfer"),
                  ...kindToEvents.get("wyvern")!,
                  // To properly validate bids, we need some additional events
                  ...events.filter((e) => e.subKind === "erc20-transfer"),
                ]
              : [],
          },
          {
            kind: "x2y2",
            data: kindToEvents.has("x2y2")
              ? [
                  ...kindToEvents.get("x2y2")!,
                  // To properly validate bids, we need some additional events
                  ...events.filter((e) => e.subKind === "erc20-transfer"),
                ]
              : [],
          },
          {
            kind: "zeroex-v4",
            data: kindToEvents.has("zeroex-v4")
              ? [
                  ...kindToEvents.get("zeroex-v4")!,
                  // To properly validate bids, we need some additional events
                  ...events.filter((e) => e.subKind === "erc20-transfer"),
                ]
              : [],
          },
          {
            kind: "zora",
            data: kindToEvents.get("zora") ?? [],
          },
          {
            kind: "rarible",
            data: kindToEvents.has("rarible")
              ? [
                  ...kindToEvents.get("rarible")!,
                  // To properly validate bids, we need some additional events
                  ...events.filter((e) => e.subKind === "erc20-transfer"),
                ]
              : [],
          },
          {
            kind: "manifold",
            data: kindToEvents.get("manifold") ?? [],
          },
          {
            kind: "tofu",
            data: kindToEvents.get("tofu") ?? [],
          },
          {
            kind: "bend-dao",
            data: kindToEvents.get("bend-dao") ?? [],
          },
          {
            kind: "nft-trader",
            data: kindToEvents.get("nft-trader") ?? [],
          },
          {
            kind: "okex",
            data: kindToEvents.get("okex") ?? [],
          },
          {
            kind: "superrare",
            data: kindToEvents.get("superrare") ?? [],
          },
          {
            kind: "zeroex-v2",
            data: kindToEvents.get("zeroex-v2") ?? [],
          },
          {
            kind: "zeroex-v3",
            data: kindToEvents.get("zeroex-v3") ?? [],
          },
          {
            kind: "treasure",
            data: kindToEvents.get("treasure") ?? [],
          },
          {
            kind: "looks-rare-v2",
            data: kindToEvents.get("looks-rare-v2") ?? [],
          },
          {
            kind: "blend",
            data: kindToEvents.get("blend") ?? [],
          },
          {
            kind: "collectionxyz",
            data: kindToEvents.get("collectionxyz") ?? [],
          },
          {
            kind: "payment-processor",
            data: kindToEvents.get("payment-processor") ?? [],
          },
          {
            kind: "thirdweb",
            data: kindToEvents.get("thirdweb") ?? [],
          },
          {
            kind: "seadrop",
            data: kindToEvents.get("seadrop") ?? [],
          },
          {
            kind: "blur-v2",
            data: kindToEvents.get("blur-v2") ?? [],
          },
        ];

        txHashToEventsBatch.set(txHash, {
          id: getUuidByString(`${txHash}:${logIndex}:${batchIndex}:${blockHash}`),
          events: eventsByKind,
          backfill,
        });
      })
    )
  );

  return [...txHashToEventsBatch.values()];
};

export const syncEvents = async (
  fromBlock: number,
  toBlock: number,
  options?: {
    // When backfilling, certain processes will be disabled
    backfill?: boolean;
    syncDetails?:
      | {
          method: "events";
          events: string[];
        }
      | {
          method: "address";
          // By default, ethers doesn't support filtering by multiple addresses.
          // A workaround for that is included in the V2 indexer, but for now we
          // simply skip it since there aren't many use-cases for filtering that
          // includes multiple addresses:
          // https://github.com/reservoirprotocol/indexer-v2/blob/main/src/syncer/base/index.ts
          address: string;
        };
  }
) => {
  // Cache the blocks for efficiency
  const blocksCache = new Map<number, blocksModel.Block>();
  // Keep track of all handled `${block}-${blockHash}` pairs
  const blocksSet = new Set<string>();

  const backfill = Boolean(options?.backfill);

  // If the block range we're trying to sync is small enough, then fetch everything
  // related to every of those blocks a priori for efficiency. Otherwise, it can be
  // too inefficient to do it and in this case we just proceed (and let any further
  // processes fetch those blocks as needed / if needed).
  const startTimeFetchingBlocks = now();
  if (!backfill && toBlock - fromBlock + 1 <= 32) {
    const existingBlocks = await idb.manyOrNone(
      `
        SELECT blocks.number
        FROM blocks
        WHERE blocks.number IN ($/blocks:list/)
      `,
      { blocks: _.range(fromBlock, toBlock + 1) }
    );

    let blocksToFetch = _.range(fromBlock, toBlock + 1);
    if (existingBlocks) {
      blocksToFetch = _.difference(
        blocksToFetch,
        existingBlocks.map((block) => block.number)
      );
    }

    const limit = pLimit(32);
    await Promise.all(
      blocksToFetch.map((block) => limit(() => syncEventsUtils.fetchBlock(block, true)))
    );
  }
  const endTimeFetchingBlocks = now();

  // Generate the events filter with one of the following options:
  // - fetch all events
  // - fetch a subset of events
  // - fetch all events from a particular address

  // By default, we want to get all events

  let eventFilter: Filter = {
    topics: [[...new Set(getEventData().map(({ topic }) => topic))]],
    fromBlock,
    toBlock,
  };
  if (options?.syncDetails?.method === "events") {
    // Filter to a subset of events
    eventFilter = {
      // Remove any duplicate topics
      topics: [[...new Set(getEventData(options.syncDetails.events).map(({ topic }) => topic))]],
      fromBlock,
      toBlock,
    };
  } else if (options?.syncDetails?.method === "address") {
    // Filter to all events of a particular address
    eventFilter = {
      address: options.syncDetails.address,
      fromBlock,
      toBlock,
    };
  }

  const enhancedEvents: EnhancedEvent[] = [];
  const startTimeFetchingLogs = now();
  await baseProvider.getLogs(eventFilter).then(async (logs) => {
    const endTimeFetchingLogs = now();
    const startTimeProcessingEvents = now();
    const availableEventData = getEventData();

    for (const log of logs) {
      try {
        const baseEventParams = await parseEvent(log, blocksCache);

        // Cache the block data
        if (!blocksCache.has(baseEventParams.block)) {
          // It's very important from a performance perspective to have
          // the block data available before proceeding with the events
          // (otherwise we might have to perform too many db reads)
          blocksCache.set(
            baseEventParams.block,
            await blocksModel.saveBlock({
              number: baseEventParams.block,
              hash: baseEventParams.blockHash,
              timestamp: baseEventParams.timestamp,
            })
          );
        }

        // Keep track of the block
        blocksSet.add(`${log.blockNumber}-${log.blockHash}`);

        // Find matching events:
        // - matching topic
        // - matching number of topics (eg. indexed fields)
        // - matching address
        const matchingEventDatas = availableEventData.filter(
          ({ addresses, numTopics, topic }) =>
            log.topics[0] === topic &&
            log.topics.length === numTopics &&
            (addresses ? addresses[log.address.toLowerCase()] : true)
        );
        for (const eventData of matchingEventDatas) {
          enhancedEvents.push({
            kind: eventData.kind,
            subKind: eventData.subKind,
            baseEventParams,
            log,
          });
        }
      } catch (error) {
        logger.info("sync-events", `Failed to handle events: ${error}`);
        throw error;
      }
    }

    // Process the retrieved events asynchronously
    const eventsBatches = await extractEventsBatches(enhancedEvents, backfill);

    const startTimeAddToProcessQueue = now();
    if (backfill) {
      await eventsSyncProcessBackfillJob.addToQueue(eventsBatches);
    } else {
      await eventsSyncProcessRealtimeJob.addToQueue(eventsBatches, true);
    }
    const endTimeAddToProcessQueue = now();

    // Make sure to recheck the ingested blocks with a delay in order to undo any reorgs
    const ns = getNetworkSettings();
    if (!backfill && ns.enableReorgCheck) {
      for (const blockData of blocksSet.values()) {
        const block = Number(blockData.split("-")[0]);
        const blockHash = blockData.split("-")[1];

        // Act right away if the current block is a duplicate
        if ((await blocksModel.getBlocks(block)).length > 1) {
          await blockCheckJob.addToQueue({ block, blockHash, delay: 10 });
          await blockCheckJob.addToQueue({ block, blockHash, delay: 30 });
        }
      }

      const blocksToCheck: BlockCheckJobPayload[] = [];
      let blockNumbersArray = _.range(fromBlock, toBlock + 1);

      // Put all fetched blocks on a delayed queue
      [...blocksSet.values()].map(async (blockData) => {
        const block = Number(blockData.split("-")[0]);
        const blockHash = blockData.split("-")[1];
        blockNumbersArray = _.difference(blockNumbersArray, [block]);

        ns.reorgCheckFrequency.map((frequency) =>
          blocksToCheck.push({
            block,
            blockHash,
            delay: frequency * 60,
          })
        );
      });

      // Log blocks for which no logs were fetched from the RPC provider
      if (!_.isEmpty(blockNumbersArray)) {
        logger.debug(
          "sync-events",
          `[${fromBlock}, ${toBlock}] No logs fetched for ${JSON.stringify(blockNumbersArray)}`
        );
      }

      await blockCheckJob.addBulk(blocksToCheck);
    }

    const endTimeProcessingEvents = now();

    if (!backfill) {
      logger.info(
        "sync-events-timing-2",
        JSON.stringify({
          message: `Events realtime syncing block range [${fromBlock}, ${toBlock}]`,
          blocks: {
            count: blocksSet.size,
            time: endTimeFetchingBlocks - startTimeFetchingBlocks,
          },
          logs: {
            count: logs.length,
            time: endTimeFetchingLogs - startTimeFetchingLogs,
          },
          events: {
            count: enhancedEvents.length,
            time: endTimeProcessingEvents - startTimeProcessingEvents,
          },
          queue: {
            time: endTimeAddToProcessQueue - startTimeAddToProcessQueue,
          },
        })
      );
    }
  });
};

export const unsyncEvents = async (block: number, blockHash: string) => {
  await Promise.all([
    es.fills.removeEvents(block, blockHash),
    es.bulkCancels.removeEvents(block, blockHash),
    es.nonceCancels.removeEvents(block, blockHash),
    es.cancels.removeEvents(block, blockHash),
    es.ftTransfers.removeEvents(block, blockHash),
    es.nftApprovals.removeEvents(block, blockHash),
    es.nftTransfers.removeEvents(block, blockHash),
    removeUnsyncedEventsActivitiesJob.addToQueue(blockHash),
  ]);
};<|MERGE_RESOLUTION|>--- conflicted
+++ resolved
@@ -138,13 +138,12 @@
             data: kindToEvents.get("sudoswap-v2") ?? [],
           },
           {
-<<<<<<< HEAD
             kind: "midaswap",
             data: kindToEvents.get("midaswap") ?? [],
-=======
+          },
+          {
             kind: "caviar-v1",
             data: kindToEvents.get("caviar-v1") ?? [],
->>>>>>> 7aff8456
           },
           {
             kind: "wyvern",
