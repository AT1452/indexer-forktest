# Changelog

All notable changes to this project will be documented in this file. See [standard-version](https://github.com/conventional-changelog/standard-version) for commit guidelines.

<<<<<<< HEAD
=======
### 5.81.33 (2022-06-04)

>>>>>>> dec4b064
### 5.81.32 (2022-06-03)

### 5.81.31 (2022-06-02)

### 5.81.30 (2022-06-02)

### 5.81.29 (2022-06-02)

### 5.81.28 (2022-06-01)

### 5.81.27 (2022-06-01)

### 5.81.26 (2022-06-01)

### 5.81.25 (2022-06-01)

### 5.81.24 (2022-06-01)

### 5.81.23 (2022-05-31)

### 5.81.22 (2022-05-30)

### 5.81.21 (2022-05-30)

### 5.81.20 (2022-05-30)

### 5.81.19 (2022-05-30)

### 5.81.18 (2022-05-30)

### 5.81.17 (2022-05-30)

### 5.81.16 (2022-05-30)

### 5.81.15 (2022-05-27)

### 5.81.14 (2022-05-27)

### 5.81.13 (2022-05-27)

### 5.81.12 (2022-05-27)

### 5.81.11 (2022-05-27)

### 5.81.10 (2022-05-27)

### 5.81.9 (2022-05-26)

### 5.81.8 (2022-05-26)

### 5.81.7 (2022-05-26)

### 5.81.6 (2022-05-26)

### 5.81.5 (2022-05-26)

### 5.81.4 (2022-05-26)

### 5.81.3 (2022-05-26)

### 5.81.2 (2022-05-25)

### 5.81.1 (2022-05-25)

## 5.81.0 (2022-05-25)


### Features

* update url ([80f2cb3](https://github.com/reservoirprotocol/indexer-v3/commit/80f2cb3f1392818f73488dd6f358da6be191a208))

### 5.80.13 (2022-05-25)

### 5.80.12 (2022-05-25)

### 5.80.11 (2022-05-25)

### 5.80.10 (2022-05-24)

### 5.80.9 (2022-05-24)

### 5.80.8 (2022-05-24)

### 5.80.7 (2022-05-24)

### 5.80.6 (2022-05-24)

### 5.80.5 (2022-05-24)

### 5.80.4 (2022-05-24)

### 5.80.3 (2022-05-24)

### 5.80.2 (2022-05-23)

### 5.80.1 (2022-05-23)

## 5.80.0 (2022-05-23)


### Features

* add log index and batch index to sales / bulk sales / transfers ([ad2bf3c](https://github.com/reservoirprotocol/indexer-v3/commit/ad2bf3c49d7b01b11801767feef8757325f93763))

### 5.79.1 (2022-05-23)

## 5.79.0 (2022-05-23)


### Features

* cache on user tokens ([66b44f1](https://github.com/reservoirprotocol/indexer-v3/commit/66b44f10b459947e9868225908867cb1edd22e5d))

### 5.78.9 (2022-05-22)

### 5.78.8 (2022-05-22)

### 5.78.7 (2022-05-22)

### 5.78.6 (2022-05-22)

### 5.78.5 (2022-05-22)

### 5.78.4 (2022-05-22)


### Bug Fixes

* order invalidation sql ([95a6d6b](https://github.com/reservoirprotocol/indexer-v3/commit/95a6d6bb69b852bc14925b39f867b9243747f384))

### 5.78.3 (2022-05-21)

### 5.78.2 (2022-05-21)

### 5.78.1 (2022-05-21)

## 5.78.0 (2022-05-20)


### Features

* prioritize single token refresh ([6203ddd](https://github.com/reservoirprotocol/indexer-v3/commit/6203ddd862e9a49ad071d9011cadef8cbc8b8e30))

## 5.77.0 (2022-05-20)


### Features

* fix collection filter for user tokens ([8a847ab](https://github.com/reservoirprotocol/indexer-v3/commit/8a847ab8bf18c7ab27334ef0814e24e57b2d9848))

## 5.76.0 (2022-05-20)


### Features

* allow remove from community ([8cafecb](https://github.com/reservoirprotocol/indexer-v3/commit/8cafecb30353f1809d84da6f0d9a623e25e0ac85))

### 5.75.4 (2022-05-20)

### 5.75.3 (2022-05-20)

### 5.75.2 (2022-05-20)


### Bug Fixes

* allow owner to be null in the tokens api ([5072be0](https://github.com/reservoirprotocol/indexer-v3/commit/5072be0c731c299bd41bc7b05b0351474b289029))

### 5.75.1 (2022-05-20)

## 5.75.0 (2022-05-20)


### Features

* lower rate limit ([b41fd03](https://github.com/reservoirprotocol/indexer-v3/commit/b41fd03abe6a1f53cd943d4feebf2c1bda48818c))

### 5.74.1 (2022-05-20)

## 5.74.0 (2022-05-20)


### Features

* lower rate limit ([715e6ae](https://github.com/reservoirprotocol/indexer-v3/commit/715e6ae9cd058f48d11ce65ba5b38f913d60ccb2))

## 5.73.0 (2022-05-19)


### Features

* stop full collections tokens refresh ([3c3aeb6](https://github.com/reservoirprotocol/indexer-v3/commit/3c3aeb67f0f6651ce94aa85ce69994075389da1f))

## 5.72.0 (2022-05-19)


### Features

* update limit on large collections refresh ([6644f4a](https://github.com/reservoirprotocol/indexer-v3/commit/6644f4a8e70321882854b19c985a0c456604d109))

## 5.71.0 (2022-05-19)


### Features

* added owner to tokens API ([4fd86d1](https://github.com/reservoirprotocol/indexer-v3/commit/4fd86d12083b4a0b90803e69120e484296397681))

### 5.70.3 (2022-05-19)

### 5.70.2 (2022-05-19)

### 5.70.1 (2022-05-19)

## 5.70.0 (2022-05-19)


### Features

* check for returned code ([087012a](https://github.com/reservoirprotocol/indexer-v3/commit/087012afdd1c3e191db0bd84e26efacda7a1b195))

### 5.69.2 (2022-05-19)

### 5.69.1 (2022-05-19)

## 5.69.0 (2022-05-19)


### Features

* sync metadata requests ([98112a9](https://github.com/reservoirprotocol/indexer-v3/commit/98112a936fb86487037da88e5ebe69808205019c))

### 5.68.1 (2022-05-18)

## 5.68.0 (2022-05-18)


### Features

* fix metadata write query ([d4a4021](https://github.com/reservoirprotocol/indexer-v3/commit/d4a40210af13e06d25f73b0862dc59fd0617b42a))

### 5.67.8 (2022-05-18)

### 5.67.7 (2022-05-18)

### 5.67.6 (2022-05-18)

### 5.67.5 (2022-05-18)

### 5.67.4 (2022-05-18)


### Bug Fixes

* skip update when no attributes are present ([1f1633e](https://github.com/reservoirprotocol/indexer-v3/commit/1f1633ee7c6b34ff6b0b6a294d82791a6f44befe))

### 5.67.3 (2022-05-17)

### 5.67.2 (2022-05-17)

### 5.67.1 (2022-05-17)

## 5.67.0 (2022-05-17)


### Features

* fix migration ([e2299e7](https://github.com/reservoirprotocol/indexer-v3/commit/e2299e759546890d8a5487ff86a5a8a1adf927ee))

### 5.66.9 (2022-05-17)

### 5.66.8 (2022-05-16)

### 5.66.7 (2022-05-16)

### 5.66.6 (2022-05-16)

### 5.66.5 (2022-05-16)

### 5.66.4 (2022-05-16)

### 5.66.3 (2022-05-16)


### Bug Fixes

* expose external orderbook error messages ([ceb8c30](https://github.com/reservoirprotocol/indexer-v3/commit/ceb8c30a12682f07166be904c8cd592ae3bbb452))

### 5.66.2 (2022-05-13)

### 5.66.1 (2022-05-13)

## 5.66.0 (2022-05-13)


### Features

* added floorSaleChange to collections API ([abb28db](https://github.com/reservoirprotocol/indexer-v3/commit/abb28dbe5dbc9b555d54804b6d35db06e42de214))

### 5.65.6 (2022-05-13)

### 5.65.5 (2022-05-13)

### 5.65.4 (2022-05-13)

### 5.65.3 (2022-05-13)

### 5.65.2 (2022-05-13)

### 5.65.1 (2022-05-13)

## 5.65.0 (2022-05-12)


### Features

* update attributes/all ([2c15288](https://github.com/reservoirprotocol/indexer-v3/commit/2c15288b87ad9413bb746c9b45f2cc75e75751b8))

### 5.64.9 (2022-05-12)

### 5.64.8 (2022-05-12)

### 5.64.7 (2022-05-12)

### 5.64.6 (2022-05-12)

### 5.64.5 (2022-05-11)

### 5.64.4 (2022-05-11)

### 5.64.3 (2022-05-11)

### 5.64.2 (2022-05-11)

### 5.64.1 (2022-05-11)

## 5.64.0 (2022-05-11)


### Features

* wip ([6839e0a](https://github.com/reservoirprotocol/indexer-v3/commit/6839e0a4e50cd36d47bdb05697fb4df891130fe6))

## 5.63.0 (2022-05-11)


### Features

* added attributes to collection/v2 ([61f651d](https://github.com/reservoirprotocol/indexer-v3/commit/61f651d25ccc0ec8a1adfb5360dbf30844b4ebf5))

### 5.62.1 (2022-05-10)

## 5.62.0 (2022-05-10)


### Features

* update docker compose to use specific versions ([7852274](https://github.com/reservoirprotocol/indexer-v3/commit/7852274efc88a71afcb27f6836d71d5287950fd0))

## 5.61.0 (2022-05-10)


### Features

* reduce arweave relay bulk limit ([32888df](https://github.com/reservoirprotocol/indexer-v3/commit/32888dfc5a978a007de7049aa764a337a5d5882e))

## 5.60.0 (2022-05-10)


### Features

* added allowExitOnIdle ([7eba026](https://github.com/reservoirprotocol/indexer-v3/commit/7eba0263a048e43e711278de3b26e3c04a34c13e))

### 5.59.17 (2022-05-10)

### 5.59.16 (2022-05-10)

### 5.59.15 (2022-05-10)

### 5.59.14 (2022-05-10)

### 5.59.13 (2022-05-10)

### 5.59.12 (2022-05-09)

### 5.59.11 (2022-05-09)

### 5.59.10 (2022-05-09)

### 5.59.9 (2022-05-09)

### 5.59.8 (2022-05-09)


### Bug Fixes

* tokens boostrap continuation handling ([f9e06a3](https://github.com/reservoirprotocol/indexer-v3/commit/f9e06a3b00dfc026dd01ac80edc471801209dfe7))

### 5.59.7 (2022-05-06)

### 5.59.6 (2022-05-06)

### 5.59.5 (2022-05-06)

### 5.59.4 (2022-05-06)

### 5.59.3 (2022-05-06)

### 5.59.2 (2022-05-06)

### 5.59.1 (2022-05-06)

## 5.59.0 (2022-05-06)


### Features

* resync floor value ([590c0be](https://github.com/reservoirprotocol/indexer-v3/commit/590c0be07af5e0acd67833c19bc7c4e4cababd22))

## 5.58.0 (2022-05-06)


### Features

* resync floor value ([5d236d3](https://github.com/reservoirprotocol/indexer-v3/commit/5d236d35bfa6f78235e673a0e8c9efb471712bba))

## 5.57.0 (2022-05-05)


### Features

* case prices to number ([6f5bcc9](https://github.com/reservoirprotocol/indexer-v3/commit/6f5bcc935eee945e66393349425cebdaffcd5301))

## 5.56.0 (2022-05-05)


### Features

* update log ([3f08ce7](https://github.com/reservoirprotocol/indexer-v3/commit/3f08ce72aee3121823b2893a07cb0e82caecbe87))

### 5.55.2 (2022-05-05)

### 5.55.1 (2022-05-05)

## 5.55.0 (2022-05-05)


### Features

* update token refresh ([35a85aa](https://github.com/reservoirprotocol/indexer-v3/commit/35a85aa01aff14b7eb21d11131177aa99bf21a3a))

### 5.54.2 (2022-05-05)

### 5.54.1 (2022-05-05)

## 5.54.0 (2022-05-05)


### Features

* fix explore API ([afdbeb1](https://github.com/reservoirprotocol/indexer-v3/commit/afdbeb17709054a52f08ec891853340cb0f8d887))

### 5.53.5 (2022-05-05)

### 5.53.4 (2022-05-05)

### 5.53.3 (2022-05-05)

### 5.53.2 (2022-05-05)

### 5.53.1 (2022-05-05)

## 5.53.0 (2022-05-05)


### Features

* cache on collection floor ([64af598](https://github.com/reservoirprotocol/indexer-v3/commit/64af598ad1ab4bb0a6bb8982493eeecafd73ae9d))

### 5.52.3 (2022-05-05)

### 5.52.2 (2022-05-05)

### 5.52.1 (2022-05-04)

## 5.52.0 (2022-05-04)


### Features

* resume queue ([84aebef](https://github.com/reservoirprotocol/indexer-v3/commit/84aebef6487d81ee291471e99854ea744c48c638))

## 5.51.0 (2022-05-04)


### Features

* stop queue ([440440a](https://github.com/reservoirprotocol/indexer-v3/commit/440440a64100a7c3bbbce81f6a72704f71622746))

### 5.50.1 (2022-05-04)

## 5.50.0 (2022-05-04)


### Features

* wip ([d75b63b](https://github.com/reservoirprotocol/indexer-v3/commit/d75b63b2859623d8c2673c577aa92bf790fb7c8f))

## 5.49.0 (2022-05-04)


### Features

* wip ([b9e6e26](https://github.com/reservoirprotocol/indexer-v3/commit/b9e6e2614ac6b05675343d9da2e6de1b45e597a4))

### 5.48.8 (2022-05-04)

### 5.48.7 (2022-05-04)

### 5.48.6 (2022-05-04)

### 5.48.5 (2022-05-04)

### 5.48.4 (2022-05-04)

### 5.48.3 (2022-05-04)

### 5.48.2 (2022-05-04)

### 5.48.1 (2022-05-04)

## 5.48.0 (2022-05-04)


### Features

* wip ([f810e9c](https://github.com/reservoirprotocol/indexer-v3/commit/f810e9cfdadeb91ba0748be5c0e9bc35a73a2c8f))

### 5.47.9 (2022-05-04)

### 5.47.8 (2022-05-04)

### 5.47.7 (2022-05-04)

### 5.47.6 (2022-05-04)

### 5.47.5 (2022-05-04)

### 5.47.4 (2022-05-04)

### 5.47.3 (2022-05-04)

### 5.47.2 (2022-05-04)

### 5.47.1 (2022-05-04)

## 5.47.0 (2022-05-04)


### Features

* added attribute/all v2 ([86cea81](https://github.com/reservoirprotocol/indexer-v3/commit/86cea81cf5c3983eb30bbac15e310fee49e58723))

### 5.46.2 (2022-05-03)

### 5.46.1 (2022-05-03)

## 5.46.0 (2022-05-03)


### Features

* resume source resync ([a59c3e8](https://github.com/reservoirprotocol/indexer-v3/commit/a59c3e83c1c65c133eb65248ce1ae41597acb4da))

### 5.45.2 (2022-05-03)

### 5.45.1 (2022-05-03)

## 5.45.0 (2022-05-03)


### Features

* update the backfill queues ([a202da3](https://github.com/reservoirprotocol/indexer-v3/commit/a202da3bb3bcb9b259bb7defdda5b715e61166fe))

## 5.44.0 (2022-05-03)


### Features

* update the backfill queues ([f8ce277](https://github.com/reservoirprotocol/indexer-v3/commit/f8ce277e6b2894d57a6db0c7eb043abc672c910f))

### 5.43.8 (2022-05-03)

### 5.43.7 (2022-05-03)

### 5.43.6 (2022-05-03)

### 5.43.5 (2022-05-03)

### 5.43.4 (2022-05-03)

### 5.43.3 (2022-05-03)

### 5.43.2 (2022-05-02)

### 5.43.1 (2022-05-02)

## 5.43.0 (2022-05-01)


### Features

* stop backfill ([fd6615d](https://github.com/reservoirprotocol/indexer-v3/commit/fd6615db0530baf1cb5f1446ff0718be68f2dba0))

### 5.42.4 (2022-05-01)

### 5.42.3 (2022-04-30)

### 5.42.2 (2022-04-30)

### 5.42.1 (2022-04-29)

## 5.42.0 (2022-04-29)


### Features

* fix backfill ([498061e](https://github.com/reservoirprotocol/indexer-v3/commit/498061e4cac711e49d3f2d42c00466813bd9df6a))

### 5.41.3 (2022-04-29)

### 5.41.2 (2022-04-28)

### 5.41.1 (2022-04-28)

## 5.41.0 (2022-04-28)


### Features

* update backfill ([eb2fb4b](https://github.com/reservoirprotocol/indexer-v3/commit/eb2fb4b81385979329fc29a103e1a8ed78cd50a4))

### 5.40.2 (2022-04-28)

### 5.40.1 (2022-04-28)

## 5.40.0 (2022-04-28)


### Features

* optimize explore v2 query ([f4a96b5](https://github.com/reservoirprotocol/indexer-v3/commit/f4a96b5601e293f47793b9e4ad31884f5008d980))

### 5.39.2 (2022-04-27)

### 5.39.1 (2022-04-27)

## 5.39.0 (2022-04-27)


### Features

* sort user collection by all_time_volume ([222f8d9](https://github.com/reservoirprotocol/indexer-v3/commit/222f8d92b36791590904f8c2ba1c9ee11b1babe8))

### 5.38.3 (2022-04-26)

### 5.38.2 (2022-04-26)

### 5.38.1 (2022-04-26)

## 5.38.0 (2022-04-26)


### Features

* update user collections query ([67cae87](https://github.com/reservoirprotocol/indexer-v3/commit/67cae87b25dd69f621563c36f83b8f123cefd0d8))

## 5.37.0 (2022-04-26)


### Features

* use collection update queue ([ab03442](https://github.com/reservoirprotocol/indexer-v3/commit/ab03442e4bb9d9b48dc9096d4a9fb25afc148c4a))

### 5.36.3 (2022-04-26)

### 5.36.2 (2022-04-26)

### 5.36.1 (2022-04-25)

## 5.36.0 (2022-04-25)


### Features

* update user collections API ([b548c1b](https://github.com/reservoirprotocol/indexer-v3/commit/b548c1b25e03944bf646f920b22829810c5b577f))

## 5.35.0 (2022-04-25)


### Features

* update user collections API ([abd147f](https://github.com/reservoirprotocol/indexer-v3/commit/abd147fb014625731795e74e9f99aa4cd7868d3c))

### 5.34.1 (2022-04-25)

## 5.34.0 (2022-04-25)


### Features

* update user collections API ([b669f69](https://github.com/reservoirprotocol/indexer-v3/commit/b669f6943948404d0257a7a9fbfb418de3c311c1))

## 5.33.0 (2022-04-25)


### Features

* update metadata timeing update ([2b6da7d](https://github.com/reservoirprotocol/indexer-v3/commit/2b6da7dd22ce92f47a06a20a7ea6e36c07284bb3))

## 5.32.0 (2022-04-25)


### Features

* update collection metadata ([5f13334](https://github.com/reservoirprotocol/indexer-v3/commit/5f13334dca2de3d93887427fed3e3acf90da2e8c))

## 5.31.0 (2022-04-24)


### Features

* speed up source resync ([96eebae](https://github.com/reservoirprotocol/indexer-v3/commit/96eebae3a1a1506a1db17c575d317c1954799ab4))

### 5.30.35 (2022-04-24)

### 5.30.34 (2022-04-24)

### 5.30.33 (2022-04-24)

### 5.30.32 (2022-04-23)

### 5.30.31 (2022-04-22)

### 5.30.30 (2022-04-22)

### 5.30.29 (2022-04-22)

### 5.30.28 (2022-04-22)

### 5.30.27 (2022-04-22)

### 5.30.26 (2022-04-22)

### 5.30.25 (2022-04-22)

### 5.30.24 (2022-04-21)

### 5.30.23 (2022-04-21)

### 5.30.22 (2022-04-21)

### 5.30.21 (2022-04-21)

### 5.30.20 (2022-04-21)

### 5.30.19 (2022-04-21)

### 5.30.18 (2022-04-21)

### 5.30.17 (2022-04-20)

### 5.30.16 (2022-04-20)

### 5.30.15 (2022-04-19)

### 5.30.14 (2022-04-19)

### 5.30.13 (2022-04-19)

### 5.30.12 (2022-04-19)

### 5.30.11 (2022-04-19)

### 5.30.10 (2022-04-19)

### 5.30.9 (2022-04-18)

### 5.30.8 (2022-04-18)

### 5.30.7 (2022-04-18)

### 5.30.6 (2022-04-18)

### 5.30.5 (2022-04-18)

### 5.30.4 (2022-04-18)

### 5.30.3 (2022-04-18)

### 5.30.2 (2022-04-18)

### 5.30.1 (2022-04-18)

## 5.30.0 (2022-04-18)


### Features

* add caching to bulk sales ([c734426](https://github.com/reservoirprotocol/indexer-v3/commit/c7344265fbca7fc68ed6d7b2a60774390fceedf7))

## 5.29.0 (2022-04-18)


### Features

* add caching to floor ask v2 ([de24603](https://github.com/reservoirprotocol/indexer-v3/commit/de24603f566c590108d7e72584a1d98861c5f79d))

### 5.28.4 (2022-04-17)

### 5.28.3 (2022-04-17)

### 5.28.2 (2022-04-17)

### 5.28.1 (2022-04-16)


### Bug Fixes

* stop collection refresh ([e6dd4fb](https://github.com/reservoirprotocol/indexer-v3/commit/e6dd4fb8925e97612250a33d9f5acbd22126e1ee))

## 5.28.0 (2022-04-16)


### Features

* get top 50 collections ([0b426bd](https://github.com/reservoirprotocol/indexer-v3/commit/0b426bd3ba98a2eb71a06673eb88848d5eb9a6a2))

## 5.27.0 (2022-04-16)


### Features

* update backoff ([9b146b9](https://github.com/reservoirprotocol/indexer-v3/commit/9b146b9ced4296a3ea5db9ee8be60b45b705243a))

### 5.26.4 (2022-04-15)

### 5.26.3 (2022-04-15)

### 5.26.2 (2022-04-15)

### 5.26.1 (2022-04-15)

## 5.26.0 (2022-04-15)


### Features

* pause queue ([bc347ea](https://github.com/reservoirprotocol/indexer-v3/commit/bc347ea7d0f5369581a2d80153b406d45520facf))

### 5.25.5 (2022-04-15)

### 5.25.4 (2022-04-15)

### 5.25.3 (2022-04-15)

### 5.25.2 (2022-04-14)

### 5.25.1 (2022-04-14)

## 5.25.0 (2022-04-14)


### Features

* resume order source backfill ([56e91bf](https://github.com/reservoirprotocol/indexer-v3/commit/56e91bfe542ccc9ec909f512ddf64cb905d7b6e1))

### 5.24.2 (2022-04-14)

### 5.24.1 (2022-04-14)

## 5.24.0 (2022-04-14)


### Features

* stop order source backfill ([a26c1d7](https://github.com/reservoirprotocol/indexer-v3/commit/a26c1d79c7291959a995d836b34a93bdc335a999))

### 5.23.10 (2022-04-14)

### 5.23.9 (2022-04-14)

### 5.23.8 (2022-04-14)

### 5.23.7 (2022-04-14)

### 5.23.6 (2022-04-14)

### 5.23.5 (2022-04-14)

### 5.23.4 (2022-04-14)

### 5.23.3 (2022-04-13)

### 5.23.2 (2022-04-13)

### 5.23.1 (2022-04-12)

## 5.23.0 (2022-04-12)


### Features

* better locking on metadata queue ([76688e2](https://github.com/reservoirprotocol/indexer-v3/commit/76688e2cf8fe27b9e0882d086574ee23069ce958))

## 5.22.0 (2022-04-12)


### Features

* wip ([819e4ac](https://github.com/reservoirprotocol/indexer-v3/commit/819e4ac0661c6b28c6a918f0e069e165f7563e2f))

### 5.21.2 (2022-04-12)

### 5.21.1 (2022-04-12)

## 5.21.0 (2022-04-11)


### Features

* added script to resync orders source ([07ec3f6](https://github.com/reservoirprotocol/indexer-v3/commit/07ec3f6b1906ef3dcd37816fda39db6eff2d5e72))

### 5.20.2 (2022-04-11)

### 5.20.1 (2022-04-11)

## 5.20.0 (2022-04-11)


### Features

* disable slug resync ([4287492](https://github.com/reservoirprotocol/indexer-v3/commit/428749280ba0115476bd20b1f8e4af079ec2586e))

### 5.19.6 (2022-04-11)

### 5.19.5 (2022-04-11)

### 5.19.4 (2022-04-11)

### 5.19.3 (2022-04-10)

### 5.19.2 (2022-04-09)

### 5.19.1 (2022-04-08)

## 5.19.0 (2022-04-08)


### Features

* added collection slug resync ([0edaa62](https://github.com/reservoirprotocol/indexer-v3/commit/0edaa621a1a94b8e5fcc01ccaa365e272ffb688d))

### 5.18.1 (2022-04-08)

## 5.18.0 (2022-04-08)


### Features

* remove logs ([a625a17](https://github.com/reservoirprotocol/indexer-v3/commit/a625a17f51da88e6d050d6898d5ca3ad126ca802))

### 5.17.7 (2022-04-08)

### 5.17.6 (2022-04-08)

### 5.17.5 (2022-04-08)

### 5.17.4 (2022-04-08)

### 5.17.3 (2022-04-08)

### 5.17.2 (2022-04-08)

### 5.17.1 (2022-04-08)

## 5.17.0 (2022-04-08)


### Features

* update refresh date ([8385ce4](https://github.com/reservoirprotocol/indexer-v3/commit/8385ce4cd141159c0c83fa51d5eec8a5054e9196))

### 5.16.4 (2022-04-08)

### 5.16.3 (2022-04-08)

### 5.16.2 (2022-04-08)

### 5.16.1 (2022-04-08)

## 5.16.0 (2022-04-08)


### Features

* added log ([933041c](https://github.com/reservoirprotocol/indexer-v3/commit/933041cb6dd1c5890c42ca624515c122b3dfe3a7))

### 5.15.6 (2022-04-08)

### 5.15.5 (2022-04-08)

### 5.15.4 (2022-04-08)

### 5.15.3 (2022-04-08)

### 5.15.2 (2022-04-08)

### 5.15.1 (2022-04-08)

## 5.15.0 (2022-04-07)


### Features

* update queue export ([46d1c52](https://github.com/reservoirprotocol/indexer-v3/commit/46d1c52dafeefedd864599bc3240ce6269391801))

### 5.14.4 (2022-04-07)

### 5.14.3 (2022-04-07)

### 5.14.2 (2022-04-07)

### 5.14.1 (2022-04-07)

## 5.14.0 (2022-04-07)


### Features

* fix log ([7087a2f](https://github.com/reservoirprotocol/indexer-v3/commit/7087a2f5342ee925ddbe03f9b6b98cb354c2f42f))

### 5.13.1 (2022-04-07)

## 5.13.0 (2022-04-07)


### Features

* added logs ([f88a28c](https://github.com/reservoirprotocol/indexer-v3/commit/f88a28cbf00b01150ebd9646582dd18b3a0755b7))

### 5.12.1 (2022-04-06)

## 5.12.0 (2022-04-06)


### Features

* add 5s cache to tokens floor route ([ae4a173](https://github.com/reservoirprotocol/indexer-v3/commit/ae4a17390c5cbea7f36b78ea87e72b058f7757f4))

### 5.11.1 (2022-04-06)

## 5.11.0 (2022-04-06)


### Features

* wip ([990be72](https://github.com/reservoirprotocol/indexer-v3/commit/990be7298c2b5e4477c9d596b3ff6c36abc19848))

## 5.10.0 (2022-04-06)


### Features

* wip ([0962345](https://github.com/reservoirprotocol/indexer-v3/commit/096234577e52ffd5937dfdc061f0c43db8204039))

### 5.9.2 (2022-04-06)

### 5.9.1 (2022-04-06)

## 5.9.0 (2022-04-05)


### Features

* remove source from details v1 ([b7cf2fc](https://github.com/reservoirprotocol/indexer-v3/commit/b7cf2fc0d9b4c63e09889cc8a4b37184556b5723))

### 5.8.2 (2022-04-05)

### 5.8.1 (2022-04-05)

## 5.8.0 (2022-04-05)


### Features

* allow to update sources ([c5753b2](https://github.com/reservoirprotocol/indexer-v3/commit/c5753b230218bb7fb25d25e14033bd80cc32bca7))

### 5.7.4 (2022-04-05)

### 5.7.3 (2022-04-05)

### 5.7.2 (2022-04-05)

### 5.7.1 (2022-04-05)

## 5.7.0 (2022-04-05)


### Features

* allow up to 500 owners ([92c2235](https://github.com/reservoirprotocol/indexer-v3/commit/92c2235e1b1c88180e950e4d488437aeb2a3b453))

### 5.6.2 (2022-04-04)

### 5.6.1 (2022-04-04)


### Bug Fixes

* allow empty collection metadata entries ([fed892d](https://github.com/reservoirprotocol/indexer-v3/commit/fed892d42cdf3e85ddc2ed0c813001e7c12e6bee))

## 5.6.0 (2022-04-04)


### Features

* use opensea for metadata ([42b5dd4](https://github.com/reservoirprotocol/indexer-v3/commit/42b5dd4fba0f4f1e71b5f5d1d72c9bd7c09d611d))

### 5.5.3 (2022-04-04)

### 5.5.2 (2022-04-02)


### Bug Fixes

* allow getting up to 50 tokens by id ([42ef098](https://github.com/reservoirprotocol/indexer-v3/commit/42ef098ec0280132bd4f51817a99948b6f5313bc))

### 5.5.1 (2022-04-02)

## 5.5.0 (2022-04-02)


### Features

* disable queue ([bfd04ce](https://github.com/reservoirprotocol/indexer-v3/commit/bfd04ce850e4439bfb0ae297b142b0cb4f8669cd))

## 5.4.0 (2022-04-02)


### Features

* don't mix collections when refreshing data ([#254](https://github.com/reservoirprotocol/indexer-v3/issues/254)) ([e7ec960](https://github.com/reservoirprotocol/indexer-v3/commit/e7ec960101bcbdeca0ebe5100f355f2a7fa137a8))

### 5.3.3 (2022-04-01)


### Bug Fixes

* check token result ([d00118a](https://github.com/reservoirprotocol/indexer-v3/commit/d00118a445693130fca791e6c58340cc7ca9a8b7))

### 5.3.2 (2022-04-01)

### 5.3.1 (2022-03-31)

## 5.3.0 (2022-03-31)


### Features

* support multiple tokens in token/tokens details ([#253](https://github.com/reservoirprotocol/indexer-v3/issues/253)) ([9c0219f](https://github.com/reservoirprotocol/indexer-v3/commit/9c0219fb3b05bb5aad65a9231741bbec30b37d59))

### 5.2.1 (2022-03-29)


### Bug Fixes

* user tokens artblocks ([11cf0f3](https://github.com/reservoirprotocol/indexer-v3/commit/11cf0f3490008ba32e26b95efe262be2c352780e))

## 5.2.0 (2022-03-29)


### Features

* better documentation ([#247](https://github.com/reservoirprotocol/indexer-v3/issues/247)) ([095d705](https://github.com/reservoirprotocol/indexer-v3/commit/095d705055596a559900421314829028e0421cf8))

### 5.1.2 (2022-03-29)

### 5.1.1 (2022-03-29)


### Bug Fixes

* added push to github actions ([4e3ad68](https://github.com/reservoirprotocol/indexer-v3/commit/4e3ad68c7095d988173d4d7116cfd11d26393130))

## 5.1.0 (2022-03-29)


### Features

* add admin api for fixing orphaned blocks ([19670cb](https://github.com/reservoirprotocol/indexer-v3/commit/19670cb2129f8e71193542489698a9a295d35783))
* add attributes static api ([3cc7c61](https://github.com/reservoirprotocol/indexer-v3/commit/3cc7c61cda2ccdf690062c01c51f775e9190b966))
* add back initial token attributes deletion ([75a0e8c](https://github.com/reservoirprotocol/indexer-v3/commit/75a0e8c0df87a2c4be23b2b735aceb8619cf31d6))
* add better index on orders ([ba4d085](https://github.com/reservoirprotocol/indexer-v3/commit/ba4d085c5a5b6472e8df991073607a36720d66dd))
* add better logs ([8a386b8](https://github.com/reservoirprotocol/indexer-v3/commit/8a386b8bb4feab170ced910f0c0080763b5d69dd))
* add exponential retry on calculate daily volume and more error checking ([#238](https://github.com/reservoirprotocol/indexer-v3/issues/238)) ([72e43cc](https://github.com/reservoirprotocol/indexer-v3/commit/72e43cc38c91dab7fa2541ac5a6f0ffaad33e176))
* add index for bulk sales retrieval ([e5dc33c](https://github.com/reservoirprotocol/indexer-v3/commit/e5dc33ca6127af41c32739973a37763042284a8a))
* add new reprice token floor ask event ([a081592](https://github.com/reservoirprotocol/indexer-v3/commit/a081592a7a96fcb1d1ed80b6ab0fe913fdd9c328))
* add origin to the logs ([b877c41](https://github.com/reservoirprotocol/indexer-v3/commit/b877c41cf3324ba3225d17d6007c8285f6304177))
* add priority to admin metadata sync ([#230](https://github.com/reservoirprotocol/indexer-v3/issues/230)) ([e80636c](https://github.com/reservoirprotocol/indexer-v3/commit/e80636c0bab898f94ecdf3a18a7c0e65ad2a68af))
* add public apis to refresh token and collections metadata ([b6279a9](https://github.com/reservoirprotocol/indexer-v3/commit/b6279a99f1a241f3623554cdb6dd4470fdc31c99))
* add public apis to refresh token and collections metadata ([#233](https://github.com/reservoirprotocol/indexer-v3/issues/233)) ([a2283ba](https://github.com/reservoirprotocol/indexer-v3/commit/a2283baab9c151245121c9b61d3221f891a5a57c))
* add sorting on 7 and 30 day volume and return those values in the collections api ([#226](https://github.com/reservoirprotocol/indexer-v3/issues/226)) ([227415e](https://github.com/reservoirprotocol/indexer-v3/commit/227415e2d78bfe858c532fd13c4d3254700bbc70))
* add sorting on 7 and 30 day volume and return those values in the collections api ([#227](https://github.com/reservoirprotocol/indexer-v3/issues/227)) ([3d74acd](https://github.com/reservoirprotocol/indexer-v3/commit/3d74acddb5a3d0426d1c91ea3faa911263082aed))
* add standard version for automatic verion bump and changelog ([6701e78](https://github.com/reservoirprotocol/indexer-v3/commit/6701e78341ce7cbce0a5cc7a22d460c64636d55c))
* add support for attribute and collection orders ([5f6caf6](https://github.com/reservoirprotocol/indexer-v3/commit/5f6caf64f0383f50301efa376f726acb1d2889a6))
* add support for attributes ([6ea8cc9](https://github.com/reservoirprotocol/indexer-v3/commit/6ea8cc91904b00dad7b0f97d2ad0431d9c7e26ff))
* add support for bulk indexing collections ([6411e55](https://github.com/reservoirprotocol/indexer-v3/commit/6411e5568d0114920fc0a2b3c46fd292981c0d70))
* add support for dynamic orders ([fc0867d](https://github.com/reservoirprotocol/indexer-v3/commit/fc0867dba900c5438c95be026945515b0d705e15))
* add support for filtering by attributes in the tokens details api ([eebb755](https://github.com/reservoirprotocol/indexer-v3/commit/eebb755e17629f43e8924902e66bdf842b04adce))
* add support for filtering by source in the tokens details api ([6842743](https://github.com/reservoirprotocol/indexer-v3/commit/68427438d37554296487591f1451ee284bc391dd))
* add support for filtering sales by attributes ([4932092](https://github.com/reservoirprotocol/indexer-v3/commit/4932092a93c7ce40b3278858521032d9154fcbf4))
* add support for fixing orders by contract ([ae2d0f3](https://github.com/reservoirprotocol/indexer-v3/commit/ae2d0f387278949e88281fc82721760e0c1b0fe9))
* add support for token media ([87d6c18](https://github.com/reservoirprotocol/indexer-v3/commit/87d6c180c9ea1dc5723b064c93451718a462fe38))
* added additional logs ([f16986b](https://github.com/reservoirprotocol/indexer-v3/commit/f16986b686622b586ff52940ec87cea6f4875049))
* added new transfers api to support continuation ([1ae586e](https://github.com/reservoirprotocol/indexer-v3/commit/1ae586e745b811bbb6ec73690c95ffc89138b99a))
* added versioning ([e51604a](https://github.com/reservoirprotocol/indexer-v3/commit/e51604a59c6773f2b7ad69aed739dbc2c267fdf9))
* allow filtering collections api by slug ([427fd03](https://github.com/reservoirprotocol/indexer-v3/commit/427fd03e279c0b4ce2ca158abeecd97bc4b34997))
* allow large limit on attribute explore ([6e18052](https://github.com/reservoirprotocol/indexer-v3/commit/6e18052b66a98ce4c3a6830c5f0ca2a929c608e4))
* attach contract information to orders ([d526cc5](https://github.com/reservoirprotocol/indexer-v3/commit/d526cc5e6569e658fb0aa112422f3c5c80ceffec))
* better attribute filtering support on transfers and sales api ([97f13f7](https://github.com/reservoirprotocol/indexer-v3/commit/97f13f77b2fc0253647e4a1a38035fa5246aa2c4))
* better metadata indexing ([ac3c352](https://github.com/reservoirprotocol/indexer-v3/commit/ac3c352ee9d699452ff2b37037e0370a3ca89c61))
* better paging and removal of offset and limit in tokens APIs ([b1ec204](https://github.com/reservoirprotocol/indexer-v3/commit/b1ec204dda2b3974cba82d9f3069f61f0d658882))
* better support for rarible metadata syncing ([22a2f3c](https://github.com/reservoirprotocol/indexer-v3/commit/22a2f3cf00256e80aaa150cf675f95b3f4800fd4))
* cache attributes in the tokens table ([3bda8c7](https://github.com/reservoirprotocol/indexer-v3/commit/3bda8c7991cb07c29824ad3c7bdb293f079a67e7))
* cache attributes in the tokens table ([1ffa7a7](https://github.com/reservoirprotocol/indexer-v3/commit/1ffa7a7b572cbdf382a2aaa3d97b395495563794))
* compare row instead of using concat ([8c8ca18](https://github.com/reservoirprotocol/indexer-v3/commit/8c8ca1884398b247ef3eb50b70cbe7549a729881))
* created v3 sales api ([dabf412](https://github.com/reservoirprotocol/indexer-v3/commit/dabf4129ecaa185057ed807f62ea451dbf52728d))
* denormalize attributes in the token_attributes table ([00378f5](https://github.com/reservoirprotocol/indexer-v3/commit/00378f51db4e48001d27260a32feedbb84a4b95d))
* faster owners api ([e37db91](https://github.com/reservoirprotocol/indexer-v3/commit/e37db91dbde5501b1977255d4d488c674c3fc284))
* improve indexes for orders bids and asks ([f68912a](https://github.com/reservoirprotocol/indexer-v3/commit/f68912a61f8f9a2f245ea73e37aa3f2af29b2ef9))
* improved collection apis ([2692086](https://github.com/reservoirprotocol/indexer-v3/commit/2692086a1f94ef0629ee3c833acedbc7db5fe3b1))
* include sample images in the collections api ([7a3f213](https://github.com/reservoirprotocol/indexer-v3/commit/7a3f213450879ce737220b562c5283988b0bf0b3))
* index the metadata of new tokens ([37c662c](https://github.com/reservoirprotocol/indexer-v3/commit/37c662cb03c9a39719801ba0ccfdcca20f597119))
* integrate attributes api ([6217f20](https://github.com/reservoirprotocol/indexer-v3/commit/6217f209dd0840183c8505dacc6e1f66274645a7))
* integrate attributes into token details api ([3b4399e](https://github.com/reservoirprotocol/indexer-v3/commit/3b4399ee1c0702b5f5d0d03ccc7addd7eb3b0f08))
* integrate collection attributes api ([60f4513](https://github.com/reservoirprotocol/indexer-v3/commit/60f4513401136ce1211cf09c435299767d34d361))
* integrate collection filtering in transfers/sales apis ([6e875ef](https://github.com/reservoirprotocol/indexer-v3/commit/6e875ef787d7368f482beb876099e1cc3381bc08))
* integrate execute buy api ([020bc7a](https://github.com/reservoirprotocol/indexer-v3/commit/020bc7ac8c65ae91b118949a98a32b7f4542b1e1))
* integrate execute cancel api ([786eb5c](https://github.com/reservoirprotocol/indexer-v3/commit/786eb5cf7e9ff26e2f8f6d1b72287af032f336d7))
* integrate execute list api ([118e6a5](https://github.com/reservoirprotocol/indexer-v3/commit/118e6a59826181e39e3bb7a5c880512f1f07c5f0))
* integrate execute sell api ([b6192d0](https://github.com/reservoirprotocol/indexer-v3/commit/b6192d0236b206edf829f5bdac42f69097dd74d5))
* integrate filtering by attributes in the owners api ([0eb2b87](https://github.com/reservoirprotocol/indexer-v3/commit/0eb2b877f6e9cd0e3f26ce52b4b1d9323e0fa7ac))
* integrate filtering by contract or source in the orders all api ([616674c](https://github.com/reservoirprotocol/indexer-v3/commit/616674c7281e2e0672897b5a9b100e597285cceb))
* integrate orders asks and bids apis ([ecde810](https://github.com/reservoirprotocol/indexer-v3/commit/ecde810984ecd370e734540ec3d110908cb468af))
* integrate stats api ([b28ddf5](https://github.com/reservoirprotocol/indexer-v3/commit/b28ddf5fb68a09e2890b54a822fe9c4a6c5a19d3))
* integrate user positions api ([d2c28cb](https://github.com/reservoirprotocol/indexer-v3/commit/d2c28cbd8cc52516e33b29fd4e71ed1df174d7ba))
* Log api calls with api keys for reference and set some defaults when no api key/invalid key are used ([37b0870](https://github.com/reservoirprotocol/indexer-v3/commit/37b08709873346353d62d985560394cdc0eafd81))
* optimize attribute filtering ([1d8dc56](https://github.com/reservoirprotocol/indexer-v3/commit/1d8dc56fdbba2097ab028bffea1dfdd1eba28ea0))
* optional time range and sort direction for token floor ask events API ([849e5ad](https://github.com/reservoirprotocol/indexer-v3/commit/849e5ad335d0cfeec0f27ecd8a9a96f09a5809a4))
* prioritize collection sync api ([fb82929](https://github.com/reservoirprotocol/indexer-v3/commit/fb82929db39374c6121a7f77f1162061cc4537be))
* prioritize low fee sell orders ([e93a76c](https://github.com/reservoirprotocol/indexer-v3/commit/e93a76cc39ec45fc9615ce6ce1d9e0fe8a61da58))
* properly associate orders to their source ([02c5c43](https://github.com/reservoirprotocol/indexer-v3/commit/02c5c430c9fe0787c8ac0c43c01c9c416a48c1ed))
* properly integrate metadata for user positions api ([48d1780](https://github.com/reservoirprotocol/indexer-v3/commit/48d178039712fe53cc3805b82c5d2541ecc428ac))
* remove redundant fields ([86a3dda](https://github.com/reservoirprotocol/indexer-v3/commit/86a3dda5c42165c8962a5a55ca16444334d76f26))
* reorganize API into more logical product categories ([30428df](https://github.com/reservoirprotocol/indexer-v3/commit/30428df18b98a153ac296f659a62564bfc48ec19))
* support building attribute and collections bids ([1384638](https://github.com/reservoirprotocol/indexer-v3/commit/138463823af3933bf7f772ddde98a6d9baab3a0f))
* temporary log keys when posting orders in batch ([4ff07d2](https://github.com/reservoirprotocol/indexer-v3/commit/4ff07d20ce008de72a639ab3a95b421be663ee2c))
* update indexes ([696411c](https://github.com/reservoirprotocol/indexer-v3/commit/696411cb419af1fc26d843cfa7f07e2f158b88dc))
* update user tokens api to sort by top_buy_value ([541288b](https://github.com/reservoirprotocol/indexer-v3/commit/541288b7d73e4a44bd64aaded641d1a0109fbbee))
* update x-deprecated docs ([666f235](https://github.com/reservoirprotocol/indexer-v3/commit/666f2354b3732b5c3aaa9964dc0f0e147bfe4df9))
* use a sample image as the collection icon when missing ([a526bed](https://github.com/reservoirprotocol/indexer-v3/commit/a526bed11cecfa21097fe74d864b649410c658fd))
* use cached tokens attributes ([5144ab5](https://github.com/reservoirprotocol/indexer-v3/commit/5144ab55286c8ac14ec1786e64fe37dd5a596abc))
* use continuation node for pagination ([23066a5](https://github.com/reservoirprotocol/indexer-v3/commit/23066a5cbbd4094f70532f16edd52990bab39c2d))
* use denormalized attributes for filtering ([ad68c2b](https://github.com/reservoirprotocol/indexer-v3/commit/ad68c2b33a33756ec39edd52cdcde2bf640b7f9d))
* v2 sales API ([ad41ff1](https://github.com/reservoirprotocol/indexer-v3/commit/ad41ff1f9a3ea1ae611a1a285e3bd3ee09d7a3ad))
* wip ([bdfd689](https://github.com/reservoirprotocol/indexer-v3/commit/bdfd68975bf39cff74004f02625abd04ea2da426))


### Bug Fixes

* add 2 minutes timeout when indexing metadata ([9912656](https://github.com/reservoirprotocol/indexer-v3/commit/99126568a7b80465cd0bfa54a60bf6d26acfc1b3))
* add missing comma ([da5364c](https://github.com/reservoirprotocol/indexer-v3/commit/da5364c84cd4b5989cae66c353aa11cb5e6728b0))
* add missing parameters when posting to opensea ([fc7dcfb](https://github.com/reservoirprotocol/indexer-v3/commit/fc7dcfb6ce6d7c5c27fd03d6fd30beeb1f43b5b5))
* allow duplicated token metadata write jobs ([8622278](https://github.com/reservoirprotocol/indexer-v3/commit/8622278a07c318b1d509fc30754770193bc82a2a))
* asks and bids apis tweaks ([08a7518](https://github.com/reservoirprotocol/indexer-v3/commit/08a7518df5ddcda508166175b1cfc50473c0e190))
* attribute explore api should sort desc ([70767fb](https://github.com/reservoirprotocol/indexer-v3/commit/70767fbdfbe6ec146cce1b676be76dfee1130fbd))
* change hstore attributes insertion ([5ceda73](https://github.com/reservoirprotocol/indexer-v3/commit/5ceda73c648301febcee43f89a1835e157a7677c))
* change hstore attributes insertion ([d7e45a6](https://github.com/reservoirprotocol/indexer-v3/commit/d7e45a6b07e249164f68d6281e600dbf42e34b65))
* change stats query when filtering by attribute ([b13d4df](https://github.com/reservoirprotocol/indexer-v3/commit/b13d4df72cc45d8317d4f9d07d9e69feb33d0603))
* change to floorAskPrice ([c612798](https://github.com/reservoirprotocol/indexer-v3/commit/c6127981af71ac579eedda463893f43fa6995efc))
* change versions and clean up some code ([077e97f](https://github.com/reservoirprotocol/indexer-v3/commit/077e97fb5e827e5a622fc786e6ebe516cfc5b91e))
* collection entity parsing ([9d31365](https://github.com/reservoirprotocol/indexer-v3/commit/9d313655f2345d7ceb244dd0b92f54454d381b0e))
* contination bug ([#243](https://github.com/reservoirprotocol/indexer-v3/issues/243)) ([f0c5d53](https://github.com/reservoirprotocol/indexer-v3/commit/f0c5d53be623a6a9493a9491db72d6c2cb2c3b51))
* debug ([5173eab](https://github.com/reservoirprotocol/indexer-v3/commit/5173eab03c6dfb250c3c8edf22ac97c3664857e0))
* debug opensea order posting on rinkeby ([ab33d1e](https://github.com/reservoirprotocol/indexer-v3/commit/ab33d1e3065a4529c85010d28793cc931848856b))
* debug rarible full collection indexing ([956f659](https://github.com/reservoirprotocol/indexer-v3/commit/956f659ae899f6959bcaeaa236cd85b5a7fc989d))
* debugging ([c30a9a4](https://github.com/reservoirprotocol/indexer-v3/commit/c30a9a4eb64f0f7eb8a74f7a54b9adbce484f0db))
* debugging ([841ceef](https://github.com/reservoirprotocol/indexer-v3/commit/841ceef559ada0a7777a73f039196fc71b3cba25))
* debugging ([af6eccc](https://github.com/reservoirprotocol/indexer-v3/commit/af6eccc3c5ce91e8564bca8bbf9ab972cdf7a04c))
* debugging ([995fed7](https://github.com/reservoirprotocol/indexer-v3/commit/995fed7f2a6af143c8f03b35984a19a9de8bc7cd))
* default start and end timestamp of the floor ask events api in the code ([f73b033](https://github.com/reservoirprotocol/indexer-v3/commit/f73b0336ba068b1879d53e0943a5f7a523cdfdf7))
* deploy ([dc911ed](https://github.com/reservoirprotocol/indexer-v3/commit/dc911ed73b102fd784a91536cb37af5a3390d520))
* deploy ([18f4ba4](https://github.com/reservoirprotocol/indexer-v3/commit/18f4ba417ddd4e56710a4772120afd73f9c34fcb))
* deploy ([bad4757](https://github.com/reservoirprotocol/indexer-v3/commit/bad4757737e08bd81707c1cd2d0286388c5b2c22))
* deploy ([5cafdbc](https://github.com/reservoirprotocol/indexer-v3/commit/5cafdbc9c1bd6751a7d63d942ed4177c067fb732))
* deploy ([2c8b781](https://github.com/reservoirprotocol/indexer-v3/commit/2c8b78131b1dbff52a058659a831074d9bd76b08))
* do not return any values from query ([c3a2e67](https://github.com/reservoirprotocol/indexer-v3/commit/c3a2e67ea36449a85fbdc68de529f23be3ead635))
* do not return any values from query ([1bc5715](https://github.com/reservoirprotocol/indexer-v3/commit/1bc5715baeec6baf3c57c64de28d2ff30dd1fc59))
* enforce passing the collection together with the attributes ([7e262b6](https://github.com/reservoirprotocol/indexer-v3/commit/7e262b6515dbe11446fada027d44688e7327d73d))
* ensure a single worker fetches metadata ([7590473](https://github.com/reservoirprotocol/indexer-v3/commit/75904738571cdf82c70d06066e24b649998a44ff))
* explicit cast to postgres numeric type ([7fb5573](https://github.com/reservoirprotocol/indexer-v3/commit/7fb557365147f1ce079864f9d649eaae37614cfd))
* handle duplicated collection slugs ([315adb7](https://github.com/reservoirprotocol/indexer-v3/commit/315adb74620e26af0457c254fb419f76da972db5))
* handle duplicated collection slugs ([60f5331](https://github.com/reservoirprotocol/indexer-v3/commit/60f5331b46700d03dbd236272cfc1837e96d0a67))
* handle pre-approvals of common exchanges ([6dd7e48](https://github.com/reservoirprotocol/indexer-v3/commit/6dd7e4881f27c9823f04833e6dc3c47f3569d435))
* increase metadata fetch concurrency ([6aa4a29](https://github.com/reservoirprotocol/indexer-v3/commit/6aa4a29ea79edfbf8314ba28ca54cbd1636bd9fc))
* increase metadata fetch timeout ([ac677c8](https://github.com/reservoirprotocol/indexer-v3/commit/ac677c87ecd6fd47017e5b193bf6c4bafae6f5cb))
* increase payload size limit for admin metadata index api ([687f2a6](https://github.com/reservoirprotocol/indexer-v3/commit/687f2a6f465c8013caf4fddf48719d9cc9f5d27b))
* insert newly minted tokens into corresponding collection-wide token sets ([d7d29e3](https://github.com/reservoirprotocol/indexer-v3/commit/d7d29e3e2757ec034098439367c75b2cc815c6d8))
* make the owner nullable in the tokens details api ([9d3aa0e](https://github.com/reservoirprotocol/indexer-v3/commit/9d3aa0e7c6e333e13277fc19e64f3b554c282fb8))
* merge conflicts ([fe175ab](https://github.com/reservoirprotocol/indexer-v3/commit/fe175ab281e9f47bbde2597740331f253adbfec7))
* optimize get user collections api ([b77e6fa](https://github.com/reservoirprotocol/indexer-v3/commit/b77e6fa5ec9f5fc77d47ee4a6ab570a830063718))
* orders asks and bids api tweaks ([f3644a4](https://github.com/reservoirprotocol/indexer-v3/commit/f3644a4d0cf683f262105ef0d19763f87e82a079))
* proper token set top buy query ([75457ff](https://github.com/reservoirprotocol/indexer-v3/commit/75457fff8766b534eaa3e8798d16a955853458ae))
* proper wyvern payment token detection ([e80d2ec](https://github.com/reservoirprotocol/indexer-v3/commit/e80d2ec5ec6d0c70e8b7b46a06973ea5e8bfb96c))
* properly handle attribute filtering on collection attributes apis ([0e011a4](https://github.com/reservoirprotocol/indexer-v3/commit/0e011a4bc3439476a88515abbd27adef0699f92b))
* properly handle attribute filtering on collection attributes apis ([082516f](https://github.com/reservoirprotocol/indexer-v3/commit/082516ffaf3347549bc1492a39dedbdd541c27c3))
* properly handle inactive orders retrieval ([5e2a942](https://github.com/reservoirprotocol/indexer-v3/commit/5e2a94225dca225030fe1c649fada02ecbf302de))
* properly handle list token sets ([4bb8164](https://github.com/reservoirprotocol/indexer-v3/commit/4bb81646637167a696a4607778f1cc7603012ecc))
* properly handle list token sets with attributes ([4674d84](https://github.com/reservoirprotocol/indexer-v3/commit/4674d844674b535c8597c02f03f2fa3789c80fe3))
* properly handle retrieving null sources ([1187c36](https://github.com/reservoirprotocol/indexer-v3/commit/1187c36a116383b8ef57d934154f917332f4e218))
* redeploy ([6dcdfc8](https://github.com/reservoirprotocol/indexer-v3/commit/6dcdfc82b1804b90e4a0f34a0b7dfac6ebe88255))
* remove concurrency from metadata write queue ([7cfc037](https://github.com/reservoirprotocol/indexer-v3/commit/7cfc03726dcfdc6fbe224d415c72bbdf9be86d39))
* remove debug log ([2904e78](https://github.com/reservoirprotocol/indexer-v3/commit/2904e782c8a6252fda1fc360e2bd242e20d33521))
* remove debug log ([41ffb97](https://github.com/reservoirprotocol/indexer-v3/commit/41ffb977ce9ad80d1cc81d29f24296a800fd1c84))
* remove debug logs ([de32984](https://github.com/reservoirprotocol/indexer-v3/commit/de32984ee4cb53bf2ef94d9245d26b10a70871a0))
* remove initial token attributes deletion and increase concurrency ([e68a441](https://github.com/reservoirprotocol/indexer-v3/commit/e68a441c8adb3096925a79c730a542ccf064ccd3))
* remove join on tokens when fetching collections ([04fb8f8](https://github.com/reservoirprotocol/indexer-v3/commit/04fb8f81f804d9639642a423511ad3fd3e7043ed))
* remove token attributes deletion ([4556b08](https://github.com/reservoirprotocol/indexer-v3/commit/4556b08ad29094d1787f5034bcb9163e1f1703d8))
* repair build ([e6e0b56](https://github.com/reservoirprotocol/indexer-v3/commit/e6e0b56b89536497508a0c6ae2fdc013790acb88))
* revert temporary timeout increase and add improvement idea for updating expired orders ([370dfe0](https://github.com/reservoirprotocol/indexer-v3/commit/370dfe01dda87d36ccc50fa4a3c89bb28b7e7154))
* skip metadata for unknown tokens ([5fe9946](https://github.com/reservoirprotocol/indexer-v3/commit/5fe9946339de2c96841502f38faef39c3b523102))
* skip metadata write jobs with invalid data ([972afba](https://github.com/reservoirprotocol/indexer-v3/commit/972afba0f803e1cd74f0ffb2af061e1624d8518e))
* skip unknown collections ([73ea6a9](https://github.com/reservoirprotocol/indexer-v3/commit/73ea6a97ca693a6416f157ec993699ecab96af78))
* stringify all metadata keys and values before inserting to database ([9006f09](https://github.com/reservoirprotocol/indexer-v3/commit/9006f0948338a8c23f4405832cf95227f331d4bb))
* temporary internal database timeouts increase ([16e3c86](https://github.com/reservoirprotocol/indexer-v3/commit/16e3c8650f9f24403c4b16fa897b145c77a0ba07))
* temporary script for backfilling all orders' contract ([276128c](https://github.com/reservoirprotocol/indexer-v3/commit/276128cf9b70c53728faf3b31fa3d5c85eba41cb))
* testing ([6920c1d](https://github.com/reservoirprotocol/indexer-v3/commit/6920c1d7c2b094b7f524299f1e567dd4a38491f0))
* top sell value from users tokens ([5e159bd](https://github.com/reservoirprotocol/indexer-v3/commit/5e159bd8687d854d342da8e77702537796bf4a08))
* transfer continuation node ([f3a1656](https://github.com/reservoirprotocol/indexer-v3/commit/f3a1656d5299bbfc4e84bcbb8253cb17afd3c5f9))
* tweak attributes all api ([7ed8f06](https://github.com/reservoirprotocol/indexer-v3/commit/7ed8f06a41b2ef6b5b8ce8849af6be56c9b960f7))
* tweak attributes all api ([d6ed9e9](https://github.com/reservoirprotocol/indexer-v3/commit/d6ed9e9b19fc41471b0446e10d1c11665673d68b))
* tweak collection and stats apis ([bb515fe](https://github.com/reservoirprotocol/indexer-v3/commit/bb515fed45ed7a486240d29eed01bcddff12218a))
* tweak collection and stats apis ([889c775](https://github.com/reservoirprotocol/indexer-v3/commit/889c775624d0167980ddb9775557bb1a24547f4a))
* tweaks to the sales and transfers apis ([db520bc](https://github.com/reservoirprotocol/indexer-v3/commit/db520bcf0d21727c9579e5a13621f217249c37e4))
* update api response ([e61206a](https://github.com/reservoirprotocol/indexer-v3/commit/e61206a65d8c4dac5dcbedb76dede7baab1f37cb))
* update collection name ([4861d4d](https://github.com/reservoirprotocol/indexer-v3/commit/4861d4d5747661ab596995827d96106f8f3f2e5d))
* update metadata index api query ([469d4c0](https://github.com/reservoirprotocol/indexer-v3/commit/469d4c0653d3b36a2d515950e29fa0da21ef3c14))
* update migration indexes ([25aa845](https://github.com/reservoirprotocol/indexer-v3/commit/25aa845a1a7cda46ca8ced665c7a698cf5161600))
* use nulls last when sorting collections by volume ([e0b7e8c](https://github.com/reservoirprotocol/indexer-v3/commit/e0b7e8cf9ed2403d30cf0834007aac8dd78a3d2d))
* user collections response type ([b5db3ad](https://github.com/reservoirprotocol/indexer-v3/commit/b5db3ad4e320449a6574d1b0bae57e004cc5c86a))<|MERGE_RESOLUTION|>--- conflicted
+++ resolved
@@ -2,11 +2,8 @@
 
 All notable changes to this project will be documented in this file. See [standard-version](https://github.com/conventional-changelog/standard-version) for commit guidelines.
 
-<<<<<<< HEAD
-=======
 ### 5.81.33 (2022-06-04)
 
->>>>>>> dec4b064
 ### 5.81.32 (2022-06-03)
 
 ### 5.81.31 (2022-06-02)
